--- conflicted
+++ resolved
@@ -229,11 +229,7 @@
         "generated_at": {
           "type": "string",
           "format": "date-time",
-<<<<<<< HEAD
-          "default": "2023-05-03T19:00:20.157499Z"
-=======
           "default": "2023-06-01T17:10:44.803525Z"
->>>>>>> 89541fae
         },
         "invocation_id": {
           "oneOf": [
@@ -244,11 +240,7 @@
               "type": "null"
             }
           ],
-<<<<<<< HEAD
-          "default": "4b36c29a-dbf7-4ec6-a0a6-21fa49f38e35"
-=======
           "default": "2cd4fe5a-501b-422f-a628-80b34230967b"
->>>>>>> 89541fae
         },
         "env": {
           "type": "object",
@@ -478,11 +470,7 @@
         },
         "created_at": {
           "type": "number",
-<<<<<<< HEAD
-          "default": 1683140420.166456
-=======
           "default": 1685639444.805417
->>>>>>> 89541fae
         },
         "config_call_dict": {
           "type": "object",
@@ -1194,11 +1182,7 @@
         },
         "created_at": {
           "type": "number",
-<<<<<<< HEAD
-          "default": 1683140420.172539
-=======
           "default": 1685639444.807345
->>>>>>> 89541fae
         },
         "config_call_dict": {
           "type": "object",
@@ -1586,11 +1570,7 @@
         },
         "created_at": {
           "type": "number",
-<<<<<<< HEAD
-          "default": 1683140420.175143
-=======
           "default": 1685639444.807956
->>>>>>> 89541fae
         },
         "config_call_dict": {
           "type": "object",
@@ -1866,11 +1846,7 @@
         },
         "created_at": {
           "type": "number",
-<<<<<<< HEAD
-          "default": 1683140420.1773791
-=======
           "default": 1685639444.8085592
->>>>>>> 89541fae
         },
         "config_call_dict": {
           "type": "object",
@@ -2040,11 +2016,7 @@
         }
       },
       "additionalProperties": false,
-<<<<<<< HEAD
-      "description": "ModelNode(database: Union[str, NoneType], schema: str, name: str, resource_type: dbt.node_types.NodeType, package_name: str, path: str, original_file_path: str, unique_id: str, fqn: List[str], alias: str, checksum: dbt.contracts.files.FileHash, config: dbt.contracts.graph.model_config.NodeConfig = <factory>, _event_status: Dict[str, Any] = <factory>, tags: List[str] = <factory>, description: str = '', columns: Dict[str, dbt.contracts.graph.nodes.ColumnInfo] = <factory>, meta: Dict[str, Any] = <factory>, group: Union[str, NoneType] = None, docs: dbt.contracts.graph.unparsed.Docs = <factory>, patch_path: Union[str, NoneType] = None, build_path: Union[str, NoneType] = None, deferred: bool = False, unrendered_config: Dict[str, Any] = <factory>, created_at: float = <factory>, config_call_dict: Dict[str, Any] = <factory>, relation_name: Union[str, NoneType] = None, raw_code: str = '', language: str = 'sql', refs: List[dbt.contracts.graph.nodes.RefArgs] = <factory>, sources: List[List[str]] = <factory>, metrics: List[List[str]] = <factory>, depends_on: dbt.contracts.graph.nodes.DependsOn = <factory>, compiled_path: Union[str, NoneType] = None, compiled: bool = False, compiled_code: Union[str, NoneType] = None, extra_ctes_injected: bool = False, extra_ctes: List[dbt.contracts.graph.nodes.InjectedCTE] = <factory>, _pre_injected_sql: Union[str, NoneType] = None, contract: dbt.contracts.graph.nodes.Contract = <factory>, access: dbt.node_types.AccessType = <AccessType.Protected: 'protected'>, yaml_config_dict: Dict[str, Any] = <factory>, constraints: List[dbt.contracts.graph.nodes.ModelLevelConstraint] = <factory>, version: Union[str, float, NoneType] = None, latest_version: Union[str, float, NoneType] = None)"
-=======
       "description": "ModelNode(database: Optional[str], schema: str, name: str, resource_type: dbt.node_types.NodeType, package_name: str, path: str, original_file_path: str, unique_id: str, fqn: List[str], alias: str, checksum: dbt.contracts.files.FileHash, config: dbt.contracts.graph.model_config.NodeConfig = <factory>, _event_status: Dict[str, Any] = <factory>, tags: List[str] = <factory>, description: str = '', columns: Dict[str, dbt.contracts.graph.nodes.ColumnInfo] = <factory>, meta: Dict[str, Any] = <factory>, group: Optional[str] = None, docs: dbt.contracts.graph.unparsed.Docs = <factory>, patch_path: Optional[str] = None, build_path: Optional[str] = None, deferred: bool = False, unrendered_config: Dict[str, Any] = <factory>, created_at: float = <factory>, config_call_dict: Dict[str, Any] = <factory>, relation_name: Optional[str] = None, raw_code: str = '', language: str = 'sql', refs: List[dbt.contracts.graph.nodes.RefArgs] = <factory>, sources: List[List[str]] = <factory>, metrics: List[List[str]] = <factory>, depends_on: dbt.contracts.graph.nodes.DependsOn = <factory>, compiled_path: Optional[str] = None, compiled: bool = False, compiled_code: Optional[str] = None, extra_ctes_injected: bool = False, extra_ctes: List[dbt.contracts.graph.nodes.InjectedCTE] = <factory>, _pre_injected_sql: Optional[str] = None, contract: dbt.contracts.graph.nodes.Contract = <factory>, access: dbt.node_types.AccessType = <AccessType.Protected: 'protected'>, constraints: List[dbt.contracts.graph.nodes.ModelLevelConstraint] = <factory>, version: Union[str, float, NoneType] = None, latest_version: Union[str, float, NoneType] = None, deprecation_date: Optional[datetime.datetime] = None, state_relation: Optional[dbt.contracts.graph.nodes.StateRelation] = None)"
->>>>>>> 89541fae
     },
     "ModelLevelConstraint": {
       "type": "object",
@@ -2290,11 +2262,7 @@
         },
         "created_at": {
           "type": "number",
-<<<<<<< HEAD
-          "default": 1683140420.181628
-=======
           "default": 1685639444.809459
->>>>>>> 89541fae
         },
         "config_call_dict": {
           "type": "object",
@@ -2560,11 +2528,7 @@
         },
         "created_at": {
           "type": "number",
-<<<<<<< HEAD
-          "default": 1683140420.185199
-=======
           "default": 1685639444.810038
->>>>>>> 89541fae
         },
         "config_call_dict": {
           "type": "object",
@@ -2823,11 +2787,7 @@
         },
         "created_at": {
           "type": "number",
-<<<<<<< HEAD
-          "default": 1683140420.1879392
-=======
           "default": 1685639444.810735
->>>>>>> 89541fae
         },
         "config_call_dict": {
           "type": "object",
@@ -3123,11 +3083,7 @@
         },
         "created_at": {
           "type": "number",
-<<<<<<< HEAD
-          "default": 1683140420.1940658
-=======
           "default": 1685639444.8118432
->>>>>>> 89541fae
         },
         "config_call_dict": {
           "type": "object",
@@ -3240,11 +3196,7 @@
         }
       },
       "additionalProperties": false,
-<<<<<<< HEAD
-      "description": "SnapshotNode(database: Union[str, NoneType], schema: str, name: str, resource_type: dbt.node_types.NodeType, package_name: str, path: str, original_file_path: str, unique_id: str, fqn: List[str], alias: str, checksum: dbt.contracts.files.FileHash, config: dbt.contracts.graph.model_config.SnapshotConfig, _event_status: Dict[str, Any] = <factory>, tags: List[str] = <factory>, description: str = '', columns: Dict[str, dbt.contracts.graph.nodes.ColumnInfo] = <factory>, meta: Dict[str, Any] = <factory>, group: Union[str, NoneType] = None, docs: dbt.contracts.graph.unparsed.Docs = <factory>, patch_path: Union[str, NoneType] = None, build_path: Union[str, NoneType] = None, deferred: bool = False, unrendered_config: Dict[str, Any] = <factory>, created_at: float = <factory>, config_call_dict: Dict[str, Any] = <factory>, relation_name: Union[str, NoneType] = None, raw_code: str = '', language: str = 'sql', refs: List[dbt.contracts.graph.nodes.RefArgs] = <factory>, sources: List[List[str]] = <factory>, metrics: List[List[str]] = <factory>, depends_on: dbt.contracts.graph.nodes.DependsOn = <factory>, compiled_path: Union[str, NoneType] = None, compiled: bool = False, compiled_code: Union[str, NoneType] = None, extra_ctes_injected: bool = False, extra_ctes: List[dbt.contracts.graph.nodes.InjectedCTE] = <factory>, _pre_injected_sql: Union[str, NoneType] = None, contract: dbt.contracts.graph.nodes.Contract = <factory>)"
-=======
       "description": "SnapshotNode(database: Optional[str], schema: str, name: str, resource_type: dbt.node_types.NodeType, package_name: str, path: str, original_file_path: str, unique_id: str, fqn: List[str], alias: str, checksum: dbt.contracts.files.FileHash, config: dbt.contracts.graph.model_config.SnapshotConfig, _event_status: Dict[str, Any] = <factory>, tags: List[str] = <factory>, description: str = '', columns: Dict[str, dbt.contracts.graph.nodes.ColumnInfo] = <factory>, meta: Dict[str, Any] = <factory>, group: Optional[str] = None, docs: dbt.contracts.graph.unparsed.Docs = <factory>, patch_path: Optional[str] = None, build_path: Optional[str] = None, deferred: bool = False, unrendered_config: Dict[str, Any] = <factory>, created_at: float = <factory>, config_call_dict: Dict[str, Any] = <factory>, relation_name: Optional[str] = None, raw_code: str = '', language: str = 'sql', refs: List[dbt.contracts.graph.nodes.RefArgs] = <factory>, sources: List[List[str]] = <factory>, metrics: List[List[str]] = <factory>, depends_on: dbt.contracts.graph.nodes.DependsOn = <factory>, compiled_path: Optional[str] = None, compiled: bool = False, compiled_code: Optional[str] = None, extra_ctes_injected: bool = False, extra_ctes: List[dbt.contracts.graph.nodes.InjectedCTE] = <factory>, _pre_injected_sql: Optional[str] = None, contract: dbt.contracts.graph.nodes.Contract = <factory>, state_relation: Optional[dbt.contracts.graph.nodes.StateRelation] = None)"
->>>>>>> 89541fae
     },
     "SnapshotConfig": {
       "type": "object",
@@ -3629,11 +3581,7 @@
         },
         "created_at": {
           "type": "number",
-<<<<<<< HEAD
-          "default": 1683140420.20095
-=======
           "default": 1685639444.812869
->>>>>>> 89541fae
         },
         "config_call_dict": {
           "type": "object",
@@ -3681,11 +3629,7 @@
         }
       },
       "additionalProperties": false,
-<<<<<<< HEAD
-      "description": "SeedNode(database: Union[str, NoneType], schema: str, name: str, resource_type: dbt.node_types.NodeType, package_name: str, path: str, original_file_path: str, unique_id: str, fqn: List[str], alias: str, checksum: dbt.contracts.files.FileHash, config: dbt.contracts.graph.model_config.SeedConfig = <factory>, _event_status: Dict[str, Any] = <factory>, tags: List[str] = <factory>, description: str = '', columns: Dict[str, dbt.contracts.graph.nodes.ColumnInfo] = <factory>, meta: Dict[str, Any] = <factory>, group: Union[str, NoneType] = None, docs: dbt.contracts.graph.unparsed.Docs = <factory>, patch_path: Union[str, NoneType] = None, build_path: Union[str, NoneType] = None, deferred: bool = False, unrendered_config: Dict[str, Any] = <factory>, created_at: float = <factory>, config_call_dict: Dict[str, Any] = <factory>, relation_name: Union[str, NoneType] = None, raw_code: str = '', root_path: Union[str, NoneType] = None, depends_on: dbt.contracts.graph.nodes.MacroDependsOn = <factory>)"
-=======
       "description": "SeedNode(database: Optional[str], schema: str, name: str, resource_type: dbt.node_types.NodeType, package_name: str, path: str, original_file_path: str, unique_id: str, fqn: List[str], alias: str, checksum: dbt.contracts.files.FileHash, config: dbt.contracts.graph.model_config.SeedConfig = <factory>, _event_status: Dict[str, Any] = <factory>, tags: List[str] = <factory>, description: str = '', columns: Dict[str, dbt.contracts.graph.nodes.ColumnInfo] = <factory>, meta: Dict[str, Any] = <factory>, group: Optional[str] = None, docs: dbt.contracts.graph.unparsed.Docs = <factory>, patch_path: Optional[str] = None, build_path: Optional[str] = None, deferred: bool = False, unrendered_config: Dict[str, Any] = <factory>, created_at: float = <factory>, config_call_dict: Dict[str, Any] = <factory>, relation_name: Optional[str] = None, raw_code: str = '', root_path: Optional[str] = None, depends_on: dbt.contracts.graph.nodes.MacroDependsOn = <factory>, state_relation: Optional[dbt.contracts.graph.nodes.StateRelation] = None)"
->>>>>>> 89541fae
     },
     "SeedConfig": {
       "type": "object",
@@ -4049,11 +3993,7 @@
         },
         "created_at": {
           "type": "number",
-<<<<<<< HEAD
-          "default": 1683140420.204916
-=======
           "default": 1685639444.814112
->>>>>>> 89541fae
         }
       },
       "additionalProperties": false,
@@ -4153,141 +4093,6 @@
       "additionalProperties": false,
       "description": "FreshnessThreshold(warn_after: Union[dbt.contracts.graph.unparsed.Time, NoneType] = <factory>, error_after: Union[dbt.contracts.graph.unparsed.Time, NoneType] = <factory>, filter: Union[str, NoneType] = None)"
     },
-<<<<<<< HEAD
-    "FreshnessMetadata": {
-      "type": "object",
-      "required": [],
-      "properties": {
-        "dbt_schema_version": {
-          "type": "string",
-          "default": "https://schemas.getdbt.com/dbt/sources/v3.json"
-        },
-        "dbt_version": {
-          "type": "string",
-          "default": "1.6.0a1"
-        },
-        "generated_at": {
-          "type": "string",
-          "format": "date-time",
-          "default": "2023-05-03T19:00:20.149418Z"
-        },
-        "invocation_id": {
-          "oneOf": [
-            {
-              "type": "string"
-            },
-            {
-              "type": "null"
-            }
-          ],
-          "default": "4b36c29a-dbf7-4ec6-a0a6-21fa49f38e35"
-        },
-        "env": {
-          "type": "object",
-          "additionalProperties": {
-            "type": "string"
-          },
-          "default": {}
-        }
-      },
-      "additionalProperties": false,
-      "description": "FreshnessMetadata(dbt_schema_version: str = <factory>, dbt_version: str = '1.6.0a1', generated_at: datetime.datetime = <factory>, invocation_id: Union[str, NoneType] = <factory>, env: Dict[str, str] = <factory>)"
-    },
-    "SourceFreshnessRuntimeError": {
-      "type": "object",
-      "required": [
-        "unique_id",
-        "status"
-      ],
-      "properties": {
-        "unique_id": {
-          "type": "string"
-        },
-        "error": {
-          "oneOf": [
-            {
-              "type": "string"
-            },
-            {
-              "type": "integer"
-            },
-            {
-              "type": "null"
-            }
-          ]
-        },
-        "status": {
-          "type": "string",
-          "enum": [
-            "runtime error"
-          ]
-        }
-      },
-      "additionalProperties": false,
-      "description": "SourceFreshnessRuntimeError(unique_id: str, error: Union[str, int, NoneType], status: dbt.contracts.results.FreshnessErrorEnum)"
-    },
-    "SourceFreshnessOutput": {
-      "type": "object",
-      "required": [
-        "unique_id",
-        "max_loaded_at",
-        "snapshotted_at",
-        "max_loaded_at_time_ago_in_s",
-        "status",
-        "criteria",
-        "adapter_response",
-        "timing",
-        "thread_id",
-        "execution_time"
-      ],
-      "properties": {
-        "unique_id": {
-          "type": "string"
-        },
-        "max_loaded_at": {
-          "type": "string",
-          "format": "date-time"
-        },
-        "snapshotted_at": {
-          "type": "string",
-          "format": "date-time"
-        },
-        "max_loaded_at_time_ago_in_s": {
-          "type": "number"
-        },
-        "status": {
-          "type": "string",
-          "enum": [
-            "pass",
-            "warn",
-            "error",
-            "runtime error"
-          ]
-        },
-        "criteria": {
-          "$ref": "#/definitions/FreshnessThreshold"
-        },
-        "adapter_response": {
-          "type": "object"
-        },
-        "timing": {
-          "type": "array",
-          "items": {
-            "$ref": "#/definitions/TimingInfo"
-          }
-        },
-        "thread_id": {
-          "type": "string"
-        },
-        "execution_time": {
-          "type": "number"
-        }
-      },
-      "additionalProperties": false,
-      "description": "SourceFreshnessOutput(unique_id: str, max_loaded_at: datetime.datetime, snapshotted_at: datetime.datetime, max_loaded_at_time_ago_in_s: float, status: dbt.contracts.results.FreshnessStatus, criteria: dbt.contracts.graph.unparsed.FreshnessThreshold, adapter_response: Dict[str, Any], timing: List[dbt.contracts.results.TimingInfo], thread_id: str, execution_time: float)"
-    },
-=======
->>>>>>> 89541fae
     "Time": {
       "type": "object",
       "required": [],
@@ -4321,44 +4126,6 @@
       "additionalProperties": false,
       "description": "Time(count: Union[int, NoneType] = None, period: Union[dbt.contracts.graph.unparsed.TimePeriod, NoneType] = None)"
     },
-<<<<<<< HEAD
-    "TimingInfo": {
-      "type": "object",
-      "required": [
-        "name"
-      ],
-      "properties": {
-        "name": {
-          "type": "string"
-        },
-        "started_at": {
-          "oneOf": [
-            {
-              "type": "string",
-              "format": "date-time"
-            },
-            {
-              "type": "null"
-            }
-          ]
-        },
-        "completed_at": {
-          "oneOf": [
-            {
-              "type": "string",
-              "format": "date-time"
-            },
-            {
-              "type": "null"
-            }
-          ]
-        }
-      },
-      "additionalProperties": false,
-      "description": "TimingInfo(name: str, started_at: Union[datetime.datetime, NoneType] = None, completed_at: Union[datetime.datetime, NoneType] = None)"
-    },
-=======
->>>>>>> 89541fae
     "ExternalTable": {
       "type": "object",
       "required": [],
@@ -4538,11 +4305,7 @@
         },
         "created_at": {
           "type": "number",
-<<<<<<< HEAD
-          "default": 1683140420.205882
-=======
           "default": 1685639444.814394
->>>>>>> 89541fae
         },
         "supported_languages": {
           "oneOf": [
@@ -4783,11 +4546,7 @@
         },
         "created_at": {
           "type": "number",
-<<<<<<< HEAD
-          "default": 1683140420.210186
-=======
           "default": 1685639444.815081
->>>>>>> 89541fae
         }
       },
       "additionalProperties": false,
@@ -5008,11 +4767,7 @@
         },
         "created_at": {
           "type": "number",
-<<<<<<< HEAD
-          "default": 1683140420.21421
-=======
           "default": 1685639444.8157508
->>>>>>> 89541fae
         },
         "group": {
           "oneOf": [
@@ -5232,9 +4987,6 @@
         "generated_at": {
           "type": "string",
           "format": "date-time",
-<<<<<<< HEAD
-          "default": "2023-05-03T19:00:20.217905Z"
-=======
           "default": "2023-06-01T17:10:44.816336Z"
         },
         "deprecation_date": {
@@ -5247,7 +4999,6 @@
               "type": "null"
             }
           ]
->>>>>>> 89541fae
         }
       },
       "additionalProperties": false,
