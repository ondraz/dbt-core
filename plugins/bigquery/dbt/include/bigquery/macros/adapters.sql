{% macro partition_by(raw_partition_by) %}
  {%- if raw_partition_by is none -%}
    {{ return('') }}
  {% endif %}

  {% set partition_by_clause %}
    partition by {{ raw_partition_by }}
  {%- endset -%}

  {{ return(partition_by_clause) }}
{%- endmacro -%}


{% macro cluster_by(raw_cluster_by) %}
  {%- if raw_cluster_by is not none -%}
  cluster by
  {% if raw_cluster_by is string -%}
    {% set raw_cluster_by = [raw_cluster_by] %}
  {%- endif -%}
  {%- for cluster in raw_cluster_by -%}
    {{ cluster }}
    {%- if not loop.last -%},{%- endif -%}
  {%- endfor -%}

  {% endif %}

{%- endmacro -%}

{% macro bigquery_table_options(persist_docs) %}
  {% set opts = {} %}

  {% set description = get_relation_comment(persist_docs, model) %}
  {%- if description is not none -%}
    {% do opts.update({'description': "'" ~ description ~ "'"}) %}
  {% endif %}

  OPTIONS({% for opt_key, opt_val in opts.items() %}
    {{ opt_key }}={{ opt_val }}
  {% endfor %})
{%- endmacro -%}

{% macro bigquery__create_table_as(temporary, relation, sql) -%}
  {%- set raw_partition_by = config.get('partition_by', none) -%}
  {%- set raw_cluster_by = config.get('cluster_by', none) -%}
  {%- set raw_persist_docs = config.get('persist_docs', {}) -%}

  create or replace table {{ relation }}
  {{ partition_by(raw_partition_by) }}
  {{ cluster_by(raw_cluster_by) }}
<<<<<<< HEAD
  {{ bigquery_table_options(persist_docs=raw_persist_docs) }}
=======
  {% if temporary %}
  OPTIONS(
      expiration_timestamp=TIMESTAMP_ADD(CURRENT_TIMESTAMP(), INTERVAL 12 hour)
  )
  {% endif %}
>>>>>>> 9f208f71
  as (
    {{ sql }}
  );
{% endmacro %}


{% macro bigquery__create_view_as(relation, sql) -%}
  {%- set raw_persist_docs = config.get('persist_docs', {}) -%}

  create or replace view {{ relation }}
  {{ bigquery_table_options(persist_docs=raw_persist_docs) }}
  as (
    {{ sql }}
  );
{% endmacro %}

{% macro bigquery__create_schema(database_name, schema_name) -%}
  {{ adapter.create_schema(database_name, schema_name) }}
{% endmacro %}

{% macro bigquery__drop_schema(database_name, schema_name) -%}
  {{ adapter.drop_schema(database_name, schema_name) }}
{% endmacro %}

{% macro bigquery__drop_relation(relation) -%}
  {% call statement('drop_relation') -%}
    drop {{ relation.type }} if exists {{ relation }}
  {%- endcall %}
{% endmacro %}

{% macro bigquery__get_columns_in_relation(relation) -%}
  {{ return(adapter.get_columns_in_relation(relation)) }}
{% endmacro %}


{% macro bigquery__list_relations_without_caching(information_schema, schema) -%}
  {{ return(adapter.list_relations_without_caching(information_schema, schema)) }}
{% endmacro %}


{% macro bigquery__current_timestamp() -%}
  CURRENT_TIMESTAMP()
{%- endmacro %}


{% macro bigquery__list_schemas(database) %}
  {{ return(adapter.list_schemas()) }}
{% endmacro %}


{% macro bigquery__check_schema_exists(information_schema, schema) %}
  {{ return(adapter.check_schema_exists(information_schema.database, schema)) }}
{% endmacro %}<|MERGE_RESOLUTION|>--- conflicted
+++ resolved
@@ -26,12 +26,15 @@
 
 {%- endmacro -%}
 
-{% macro bigquery_table_options(persist_docs) %}
+{% macro bigquery_table_options(persist_docs, temporary) %}
   {% set opts = {} %}
 
   {% set description = get_relation_comment(persist_docs, model) %}
   {%- if description is not none -%}
     {% do opts.update({'description': "'" ~ description ~ "'"}) %}
+  {% endif %}
+  {% if temporary %}
+    {% do opts.update({'expiration_timestamp': 'TIMESTAMP_ADD(CURRENT_TIMESTAMP(), INTERVAL 12 hour)'}) %}
   {% endif %}
 
   OPTIONS({% for opt_key, opt_val in opts.items() %}
@@ -47,15 +50,7 @@
   create or replace table {{ relation }}
   {{ partition_by(raw_partition_by) }}
   {{ cluster_by(raw_cluster_by) }}
-<<<<<<< HEAD
-  {{ bigquery_table_options(persist_docs=raw_persist_docs) }}
-=======
-  {% if temporary %}
-  OPTIONS(
-      expiration_timestamp=TIMESTAMP_ADD(CURRENT_TIMESTAMP(), INTERVAL 12 hour)
-  )
-  {% endif %}
->>>>>>> 9f208f71
+  {{ bigquery_table_options(persist_docs=raw_persist_docs, temporary=temporary) }}
   as (
     {{ sql }}
   );
@@ -66,7 +61,7 @@
   {%- set raw_persist_docs = config.get('persist_docs', {}) -%}
 
   create or replace view {{ relation }}
-  {{ bigquery_table_options(persist_docs=raw_persist_docs) }}
+  {{ bigquery_table_options(persist_docs=raw_persist_docs, temporary=false) }}
   as (
     {{ sql }}
   );
