--- conflicted
+++ resolved
@@ -79,11 +79,8 @@
         self.docs = docs
         self.generated_at = generated_at
         self.disabled = disabled
-<<<<<<< HEAD
-=======
         self._flat_graph = None
         super(Manifest, self).__init__()
->>>>>>> e46800f5
 
     @staticmethod
     def get_metadata(config: Optional[Project]) -> ManifestMetadata:
@@ -129,7 +126,8 @@
         if self._flat_graph is None:
             self._flat_graph = {
                 'nodes': {
-                    k: v.serialize() for k, v in self.nodes.items()
+                    k: v.to_dict(omit_none=False)
+                    for k, v in self.nodes.items()
                 },
             }
         return self._flat_graph
@@ -290,28 +288,6 @@
                     'not found or is disabled').format(patch.name)
                 )
 
-<<<<<<< HEAD
-    def to_flat_graph(self):
-        """Convert the parsed manifest to the 'flat graph' that the compiler
-        expects.
-
-        Kind of hacky note: everything in the code is happy to deal with
-        macros as ParsedMacro objects (in fact, it's been changed to require
-        that), so those can just be returned without any work. Nodes sadly
-        require a lot of work on the compiler side.
-
-        Ideally in the future we won't need to have this method.
-        """
-        return {
-            'nodes': {
-                k: v.to_dict(omit_none=False)
-                for k, v in self.nodes.items()
-            },
-            'macros': self.macros,
-        }
-
-=======
->>>>>>> e46800f5
     def __getattr__(self, name):
         raise AttributeError("'{}' object has no attribute '{}'".format(
             type(self).__name__, name)
