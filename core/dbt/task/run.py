--- conflicted
+++ resolved
@@ -21,30 +21,18 @@
 from dbt.contracts.graph.nodes import HookNode, ResultNode
 from dbt.contracts.results import NodeStatus, RunResult, RunStatus, RunningStatus, BaseResult
 from dbt.exceptions import (
-<<<<<<< HEAD
-    CompilationException,
-    InternalException,
-    MissingMaterialization,
-    RuntimeException,
-    ValidationException,
-=======
     CompilationError,
     DbtInternalError,
     MissingMaterializationError,
     DbtRuntimeError,
     DbtValidationError,
->>>>>>> 3aeab737
 )
 from dbt.events.functions import fire_event, get_invocation_id, info
 from dbt.events.types import (
     DatabaseErrorRunningHook,
     EmptyLine,
     HooksRunning,
-<<<<<<< HEAD
-    HookFinished,
-=======
     FinishedRunningStats,
->>>>>>> 3aeab737
     LogModelResult,
     LogStartLine,
     LogHookEndLine,
@@ -199,17 +187,10 @@
         description = self.describe_node()
         if result.status == NodeStatus.Error:
             status = result.status
-<<<<<<< HEAD
-            level = "error"
-        else:
-            status = result.message
-            level = "info"
-=======
             level = EventLevel.ERROR
         else:
             status = result.message
             level = EventLevel.INFO
->>>>>>> 3aeab737
         fire_event(
             LogModelResult(
                 description=description,
@@ -218,13 +199,8 @@
                 total=self.num_nodes,
                 execution_time=result.execution_time,
                 node_info=self.node.node_info,
-<<<<<<< HEAD
-                info=info(level=level),
-            )
-=======
             ),
             level=level,
->>>>>>> 3aeab737
         )
 
     def before_execute(self):
@@ -277,13 +253,9 @@
         )
 
         if materialization_macro is None:
-<<<<<<< HEAD
-            raise MissingMaterialization(model=model, adapter_type=self.adapter.type())
-=======
             raise MissingMaterializationError(
                 materialization=model.get_materialization(), adapter_type=self.adapter.type()
             )
->>>>>>> 3aeab737
 
         if "config" not in context:
             raise DbtInternalError(
@@ -423,11 +395,7 @@
     ) -> None:
         try:
             self.run_hooks(adapter, hook_type, extra_context)
-<<<<<<< HEAD
-        except RuntimeException as exc:
-=======
         except DbtRuntimeError as exc:
->>>>>>> 3aeab737
             fire_event(DatabaseErrorRunningHook(hook_type=hook_type.value))
             self.node_results.append(
                 BaseResult(
