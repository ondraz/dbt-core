from copy import deepcopy
from dataclasses import dataclass
from dataclasses import field
from datetime import datetime
import os
import traceback
from typing import Dict, Optional, Mapping, Callable, Any, List, Type, Union, Tuple
from itertools import chain
import time
from dbt.events.base_types import EventLevel

import dbt.exceptions
import dbt.tracking
import dbt.flags as flags

from dbt.adapters.factory import (
    get_adapter,
    get_relation_class_by_name,
    get_adapter_package_names,
)
from dbt.helper_types import PathSet
from dbt.events.functions import fire_event, get_invocation_id, warn_or_error
from dbt.events.types import (
    PartialParsingErrorProcessingFile,
    PartialParsingError,
    PartialParsingSkipParsing,
    UnableToPartialParse,
    PartialParsingNotEnabled,
    ParsedFileLoadFailed,
<<<<<<< HEAD
    PartialParseSaveFileNotFound,
    InvalidDisabledTargetInTestNode,
    PartialParsingProjectEnvVarsChanged,
    PartialParsingProfileEnvVarsChanged,
=======
    InvalidDisabledTargetInTestNode,
>>>>>>> 3aeab737
    NodeNotFoundOrDisabled,
)
from dbt.logger import DbtProcessState
from dbt.node_types import NodeType
from dbt.clients.jinja import get_rendered, MacroStack
from dbt.clients.jinja_static import statically_extract_macro_calls
from dbt.clients.system import make_directory
from dbt.config import Project, RuntimeConfig
from dbt.context.docs import generate_runtime_docs_context
from dbt.context.macro_resolver import MacroResolver, TestMacroNamespace
from dbt.context.configured import generate_macro_context
from dbt.context.providers import ParseProvider
from dbt.contracts.files import FileHash, ParseFileType, SchemaSourceFile
from dbt.parser.read_files import read_files, load_source_file
from dbt.parser.partial import PartialParsing, special_override_macros
from dbt.contracts.graph.manifest import (
    Manifest,
    Disabled,
    MacroManifest,
    ManifestStateCheck,
    ParsingInfo,
)
from dbt.contracts.graph.nodes import (
    SourceDefinition,
    Macro,
    ColumnInfo,
    Exposure,
    Metric,
    SeedNode,
    ManifestNode,
    ResultNode,
)
from dbt.contracts.util import Writable
<<<<<<< HEAD
from dbt.exceptions import TargetNotFound, AmbiguousAlias
=======
from dbt.exceptions import TargetNotFoundError, AmbiguousAliasError
>>>>>>> 3aeab737
from dbt.parser.base import Parser
from dbt.parser.analysis import AnalysisParser
from dbt.parser.generic_test import GenericTestParser
from dbt.parser.singular_test import SingularTestParser
from dbt.parser.docs import DocumentationParser
from dbt.parser.hooks import HookParser
from dbt.parser.macros import MacroParser
from dbt.parser.models import ModelParser
from dbt.parser.schemas import SchemaParser
from dbt.parser.search import FileBlock
from dbt.parser.seeds import SeedParser
from dbt.parser.snapshots import SnapshotParser
from dbt.parser.sources import SourcePatcher
from dbt.version import __version__

from dbt.dataclass_schema import StrEnum, dbtClassMixin

PARTIAL_PARSE_FILE_NAME = "partial_parse.msgpack"
PARSING_STATE = DbtProcessState("parsing")


class ReparseReason(StrEnum):
    version_mismatch = "01_version_mismatch"
    file_not_found = "02_file_not_found"
    vars_changed = "03_vars_changed"
    profile_changed = "04_profile_changed"
    deps_changed = "05_deps_changed"
    project_config_changed = "06_project_config_changed"
    load_file_failure = "07_load_file_failure"
    exception = "08_exception"
    proj_env_vars_changed = "09_project_env_vars_changed"
    prof_env_vars_changed = "10_profile_env_vars_changed"


# Part of saved performance info
@dataclass
class ParserInfo(dbtClassMixin):
    parser: str
    elapsed: float
    parsed_path_count: int = 0


# Part of saved performance info
@dataclass
class ProjectLoaderInfo(dbtClassMixin):
    project_name: str
    elapsed: float
    parsers: List[ParserInfo] = field(default_factory=list)
    parsed_path_count: int = 0


# Part of saved performance info
@dataclass
class ManifestLoaderInfo(dbtClassMixin, Writable):
    path_count: int = 0
    parsed_path_count: int = 0
    static_analysis_path_count: int = 0
    static_analysis_parsed_path_count: int = 0
    is_partial_parse_enabled: Optional[bool] = None
    is_static_analysis_enabled: Optional[bool] = None
    read_files_elapsed: Optional[float] = None
    load_macros_elapsed: Optional[float] = None
    parse_project_elapsed: Optional[float] = None
    patch_sources_elapsed: Optional[float] = None
    process_manifest_elapsed: Optional[float] = None
    load_all_elapsed: Optional[float] = None
    projects: List[ProjectLoaderInfo] = field(default_factory=list)
    _project_index: Dict[str, ProjectLoaderInfo] = field(default_factory=dict)

    def __post_serialize__(self, dct):
        del dct["_project_index"]
        return dct


# The ManifestLoader loads the manifest. The standard way to use the
# ManifestLoader is using the 'get_full_manifest' class method, but
# many tests use abbreviated processes.
class ManifestLoader:
    def __init__(
        self,
        root_project: RuntimeConfig,
        all_projects: Mapping[str, Project],
        macro_hook: Optional[Callable[[Manifest], Any]] = None,
    ) -> None:
        self.root_project: RuntimeConfig = root_project
        self.all_projects: Mapping[str, Project] = all_projects
        self.manifest: Manifest = Manifest()
        self.new_manifest = self.manifest
        self.manifest.metadata = root_project.get_metadata()
        self.macro_resolver = None  # built after macros are loaded
        self.started_at = time.time()
        # This is a MacroQueryStringSetter callable, which is called
        # later after we set the MacroManifest in the adapter. It sets
        # up the query headers.
        self.macro_hook: Callable[[Manifest], Any]
        if macro_hook is None:
            self.macro_hook = lambda m: None
        else:
            self.macro_hook = macro_hook

        self._perf_info = self.build_perf_info()

        # State check determines whether the saved_manifest and the current
        # manifest match well enough to do partial parsing
        self.manifest.state_check = self.build_manifest_state_check()
        # We need to know if we're actually partially parsing. It could
        # have been enabled, but not happening because of some issue.
        self.partially_parsing = False
        self.partial_parser = None

        # This is a saved manifest from a previous run that's used for partial parsing
        self.saved_manifest: Optional[Manifest] = self.read_manifest_for_partial_parse()

    # This is the method that builds a complete manifest. We sometimes
    # use an abbreviated process in tests.
    @classmethod
    def get_full_manifest(
        cls,
        config: RuntimeConfig,
        *,
        reset: bool = False,
    ) -> Manifest:

        adapter = get_adapter(config)  # type: ignore
        # reset is set in a TaskManager load_manifest call, since
        # the config and adapter may be persistent.
        if reset:
            config.clear_dependencies()
            adapter.clear_macro_manifest()
        macro_hook = adapter.connections.set_query_header

        with PARSING_STATE:  # set up logbook.Processor for parsing
            # Start performance counting
            start_load_all = time.perf_counter()

            projects = config.load_dependencies()
            loader = cls(config, projects, macro_hook)

            manifest = loader.load()

            _check_manifest(manifest, config)
            manifest.build_flat_graph()

            # This needs to happen after loading from a partial parse,
            # so that the adapter has the query headers from the macro_hook.
            loader.save_macros_to_adapter(adapter)

            # Save performance info
            loader._perf_info.load_all_elapsed = time.perf_counter() - start_load_all
            loader.track_project_load()

        return manifest

    # This is where the main action happens
    def load(self):
        # Read files creates a dictionary of projects to a dictionary
        # of parsers to lists of file strings. The file strings are
        # used to get the SourceFiles from the manifest files.
        start_read_files = time.perf_counter()
        project_parser_files = {}
        saved_files = {}
        if self.saved_manifest:
            saved_files = self.saved_manifest.files
        for project in self.all_projects.values():
            read_files(project, self.manifest.files, project_parser_files, saved_files)
        orig_project_parser_files = project_parser_files
        self._perf_info.path_count = len(self.manifest.files)
        self._perf_info.read_files_elapsed = time.perf_counter() - start_read_files

        skip_parsing = False
        if self.saved_manifest is not None:
            self.partial_parser = PartialParsing(self.saved_manifest, self.manifest.files)
            skip_parsing = self.partial_parser.skip_parsing()
            if skip_parsing:
                # nothing changed, so we don't need to generate project_parser_files
                self.manifest = self.saved_manifest
            else:
                # create child_map and parent_map
                self.saved_manifest.build_parent_and_child_maps()
                # files are different, we need to create a new set of
                # project_parser_files.
                try:
                    project_parser_files = self.partial_parser.get_parsing_files()
                    self.partially_parsing = True
                    self.manifest = self.saved_manifest
                except Exception as exc:
                    # pp_files should still be the full set and manifest is new manifest,
                    # since get_parsing_files failed
                    fire_event(
                        UnableToPartialParse(
                            reason="an error occurred. Switching to full reparse."
                        )
                    )

                    # Get traceback info
                    tb_info = traceback.format_exc()
                    formatted_lines = tb_info.splitlines()
                    (_, line, method) = formatted_lines[-3].split(", ")
                    exc_info = {
                        "traceback": tb_info,
                        "exception": formatted_lines[-1],
                        "code": formatted_lines[-2],
                        "location": f"{line} {method}",
                    }

                    # get file info for local logs
                    parse_file_type = None
                    file_id = self.partial_parser.processing_file
                    if file_id:
                        source_file = None
                        if file_id in self.saved_manifest.files:
                            source_file = self.saved_manifest.files[file_id]
                        elif file_id in self.manifest.files:
                            source_file = self.manifest.files[file_id]
                        if source_file:
                            parse_file_type = source_file.parse_file_type
                            fire_event(PartialParsingErrorProcessingFile(file=file_id))
                    exc_info["parse_file_type"] = parse_file_type
                    fire_event(PartialParsingError(exc_info=exc_info))

                    # Send event
                    if dbt.tracking.active_user is not None:
                        exc_info["full_reparse_reason"] = ReparseReason.exception
                        dbt.tracking.track_partial_parser(exc_info)

                    if os.environ.get("DBT_PP_TEST"):
                        raise exc

        if self.manifest._parsing_info is None:
            self.manifest._parsing_info = ParsingInfo()

        if skip_parsing:
            fire_event(PartialParsingSkipParsing())
        else:
            # Load Macros and tests
            # We need to parse the macros first, so they're resolvable when
            # the other files are loaded.  Also need to parse tests, specifically
            # generic tests
            start_load_macros = time.perf_counter()
            self.load_and_parse_macros(project_parser_files)

            # If we're partially parsing check that certain macros have not been changed
            if self.partially_parsing and self.skip_partial_parsing_because_of_macros():
                fire_event(
                    UnableToPartialParse(
                        reason="change detected to override macro. Starting full parse."
                    )
                )

                # Get new Manifest with original file records and move over the macros
                self.manifest = self.new_manifest  # contains newly read files
                project_parser_files = orig_project_parser_files
                self.partially_parsing = False
                self.load_and_parse_macros(project_parser_files)

            self._perf_info.load_macros_elapsed = time.perf_counter() - start_load_macros

            # Now that the macros are parsed, parse the rest of the files.
            # This is currently done on a per project basis.
            start_parse_projects = time.perf_counter()

            # Load the rest of the files except for schema yaml files
            parser_types: List[Type[Parser]] = [
                ModelParser,
                SnapshotParser,
                AnalysisParser,
                SingularTestParser,
                SeedParser,
                DocumentationParser,
                HookParser,
            ]
            for project in self.all_projects.values():
                if project.project_name not in project_parser_files:
                    continue
                self.parse_project(
                    project, project_parser_files[project.project_name], parser_types
                )

            # Now that we've loaded most of the nodes (except for schema tests, sources, metrics)
            # load up the Lookup objects to resolve them by name, so the SourceFiles store
            # the unique_id instead of the name. Sources are loaded from yaml files, so
            # aren't in place yet
            self.manifest.rebuild_ref_lookup()
            self.manifest.rebuild_doc_lookup()
            self.manifest.rebuild_disabled_lookup()

            # Load yaml files
            parser_types = [SchemaParser]
            for project in self.all_projects.values():
                if project.project_name not in project_parser_files:
                    continue
                self.parse_project(
                    project, project_parser_files[project.project_name], parser_types
                )

            self.process_nodes()

            self._perf_info.parse_project_elapsed = time.perf_counter() - start_parse_projects

            # patch_sources converts the UnparsedSourceDefinitions in the
            # Manifest.sources to SourceDefinition via 'patch_source'
            # in SourcePatcher
            start_patch = time.perf_counter()
            patcher = SourcePatcher(self.root_project, self.manifest)
            patcher.construct_sources()
            self.manifest.sources = patcher.sources
            self._perf_info.patch_sources_elapsed = time.perf_counter() - start_patch

            # We need to rebuild disabled in order to include disabled sources
            self.manifest.rebuild_disabled_lookup()

            # copy the selectors from the root_project to the manifest
            self.manifest.selectors = self.root_project.manifest_selectors

            # update the refs, sources, docs and metrics depends_on.nodes
            # These check the created_at time on the nodes to
            # determine whether they need processing.
            start_process = time.perf_counter()
            self.process_sources(self.root_project.project_name)
            self.process_refs(self.root_project.project_name)
            self.process_docs(self.root_project)
            self.process_metrics(self.root_project)

            # update tracking data
            self._perf_info.process_manifest_elapsed = time.perf_counter() - start_process
            self._perf_info.static_analysis_parsed_path_count = (
                self.manifest._parsing_info.static_analysis_parsed_path_count
            )
            self._perf_info.static_analysis_path_count = (
                self.manifest._parsing_info.static_analysis_path_count
            )

            # write out the fully parsed manifest
            self.write_manifest_for_partial_parse()

        return self.manifest

    def load_and_parse_macros(self, project_parser_files):
        for project in self.all_projects.values():
            if project.project_name not in project_parser_files:
                continue
            parser_files = project_parser_files[project.project_name]
            if "MacroParser" in parser_files:
                parser = MacroParser(project, self.manifest)
                for file_id in parser_files["MacroParser"]:
                    block = FileBlock(self.manifest.files[file_id])
                    parser.parse_file(block)
                    # increment parsed path count for performance tracking
                    self._perf_info.parsed_path_count += 1
            # generic tests hisotrically lived in the macros directoy but can now be nested
            # in a /generic directory under /tests so we want to process them here as well
            if "GenericTestParser" in parser_files:
                parser = GenericTestParser(project, self.manifest)
                for file_id in parser_files["GenericTestParser"]:
                    block = FileBlock(self.manifest.files[file_id])
                    parser.parse_file(block)
                    # increment parsed path count for performance tracking
                    self._perf_info.parsed_path_count += 1

        self.build_macro_resolver()
        # Look at changed macros and update the macro.depends_on.macros
        self.macro_depends_on()

    # Parse the files in the 'parser_files' dictionary, for parsers listed in
    # 'parser_types'
    def parse_project(
        self,
        project: Project,
        parser_files,
        parser_types: List[Type[Parser]],
    ) -> None:

        project_loader_info = self._perf_info._project_index[project.project_name]
        start_timer = time.perf_counter()
        total_parsed_path_count = 0

        # Loop through parsers with loaded files.
        for parser_cls in parser_types:
            parser_name = parser_cls.__name__
            # No point in creating a parser if we don't have files for it
            if parser_name not in parser_files or not parser_files[parser_name]:
                continue

            # Initialize timing info
            project_parsed_path_count = 0
            parser_start_timer = time.perf_counter()

            # Parse the project files for this parser
            parser: Parser = parser_cls(project, self.manifest, self.root_project)
            for file_id in parser_files[parser_name]:
                block = FileBlock(self.manifest.files[file_id])
                if isinstance(parser, SchemaParser):
                    assert isinstance(block.file, SchemaSourceFile)
                    if self.partially_parsing:
                        dct = block.file.pp_dict
                    else:
                        dct = block.file.dict_from_yaml
                    # this is where the schema file gets parsed
                    parser.parse_file(block, dct=dct)
                    # Came out of here with UnpatchedSourceDefinition containing configs at the source level
                    # and not configs at the table level (as expected)
                else:
                    parser.parse_file(block)
                project_parsed_path_count += 1

            # Save timing info
            project_loader_info.parsers.append(
                ParserInfo(
                    parser=parser.resource_type,
                    parsed_path_count=project_parsed_path_count,
                    elapsed=time.perf_counter() - parser_start_timer,
                )
            )
            total_parsed_path_count += project_parsed_path_count

        # HookParser doesn't run from loaded files, just dbt_project.yml,
        # so do separately
        # This shouldn't need to be parsed again if we're starting from
        # a saved manifest, because that won't be allowed if dbt_project.yml
        # changed, but leave for now.
        if not self.partially_parsing and HookParser in parser_types:
            hook_parser = HookParser(project, self.manifest, self.root_project)
            path = hook_parser.get_path()
            file = load_source_file(path, ParseFileType.Hook, project.project_name, {})
            if file:
                file_block = FileBlock(file)
                hook_parser.parse_file(file_block)

        # Store the performance info
        elapsed = time.perf_counter() - start_timer
        project_loader_info.parsed_path_count = (
            project_loader_info.parsed_path_count + total_parsed_path_count
        )
        project_loader_info.elapsed += elapsed
        self._perf_info.parsed_path_count = (
            self._perf_info.parsed_path_count + total_parsed_path_count
        )

    # This should only be called after the macros have been loaded
    def build_macro_resolver(self):
        internal_package_names = get_adapter_package_names(self.root_project.credentials.type)
        self.macro_resolver = MacroResolver(
            self.manifest.macros, self.root_project.project_name, internal_package_names
        )

    # Loop through macros in the manifest and statically parse
    # the 'macro_sql' to find depends_on.macros
    def macro_depends_on(self):
        macro_ctx = generate_macro_context(self.root_project)
        macro_namespace = TestMacroNamespace(self.macro_resolver, {}, None, MacroStack(), [])
        adapter = get_adapter(self.root_project)
        db_wrapper = ParseProvider().DatabaseWrapper(adapter, macro_namespace)
        for macro in self.manifest.macros.values():
            if macro.created_at < self.started_at:
                continue
            possible_macro_calls = statically_extract_macro_calls(
                macro.macro_sql, macro_ctx, db_wrapper
            )
            for macro_name in possible_macro_calls:
                # adapter.dispatch calls can generate a call with the same name as the macro
                # it ought to be an adapter prefix (postgres_) or default_
                if macro_name == macro.name:
                    continue
                package_name = macro.package_name
                if "." in macro_name:
                    package_name, macro_name = macro_name.split(".")
                dep_macro_id = self.macro_resolver.get_macro_id(package_name, macro_name)
                if dep_macro_id:
                    macro.depends_on.add_macro(dep_macro_id)  # will check for dupes

    def write_manifest_for_partial_parse(self):
        path = os.path.join(
            self.root_project.project_root, self.root_project.target_path, PARTIAL_PARSE_FILE_NAME
        )
        try:
            # This shouldn't be necessary, but we have gotten bug reports (#3757) of the
            # saved manifest not matching the code version.
            if self.manifest.metadata.dbt_version != __version__:
                fire_event(
                    UnableToPartialParse(reason="saved manifest contained the wrong version")
                )
                self.manifest.metadata.dbt_version = __version__
            manifest_msgpack = self.manifest.to_msgpack()
            make_directory(os.path.dirname(path))
            with open(path, "wb") as fp:
                fp.write(manifest_msgpack)
        except Exception:
            raise

    def is_partial_parsable(self, manifest: Manifest) -> Tuple[bool, Optional[str]]:
        """Compare the global hashes of the read-in parse results' values to
        the known ones, and return if it is ok to re-use the results.
        """
        valid = True
        reparse_reason = None

        if manifest.metadata.dbt_version != __version__:
            # #3757 log both versions because of reports of invalid cases of mismatch.
            fire_event(UnableToPartialParse(reason="of a version mismatch"))
            # If the version is wrong, the other checks might not work
            return False, ReparseReason.version_mismatch
        if self.manifest.state_check.vars_hash != manifest.state_check.vars_hash:
            fire_event(
                UnableToPartialParse(
                    reason="config vars, config profile, or config target have changed"
                )
            )
            valid = False
            reparse_reason = ReparseReason.vars_changed
        if self.manifest.state_check.profile_hash != manifest.state_check.profile_hash:
            # Note: This should be made more granular. We shouldn't need to invalidate
            # partial parsing if a non-used profile section has changed.
            fire_event(UnableToPartialParse(reason="profile has changed"))
            valid = False
            reparse_reason = ReparseReason.profile_changed
        if (
            self.manifest.state_check.project_env_vars_hash
            != manifest.state_check.project_env_vars_hash
        ):
            fire_event(
                UnableToPartialParse(reason="env vars used in dbt_project.yml have changed")
            )
            valid = False
            reparse_reason = ReparseReason.proj_env_vars_changed
        if (
            self.manifest.state_check.profile_env_vars_hash
            != manifest.state_check.profile_env_vars_hash
        ):
            fire_event(UnableToPartialParse(reason="env vars used in profiles.yml have changed"))
            valid = False
            reparse_reason = ReparseReason.prof_env_vars_changed

        missing_keys = {
            k
            for k in self.manifest.state_check.project_hashes
            if k not in manifest.state_check.project_hashes
        }
        if missing_keys:
            fire_event(UnableToPartialParse(reason="a project dependency has been added"))
            valid = False
            reparse_reason = ReparseReason.deps_changed

        for key, new_value in self.manifest.state_check.project_hashes.items():
            if key in manifest.state_check.project_hashes:
                old_value = manifest.state_check.project_hashes[key]
                if new_value != old_value:
                    fire_event(UnableToPartialParse(reason="a project config has changed"))
                    valid = False
                    reparse_reason = ReparseReason.project_config_changed
        return valid, reparse_reason

    def skip_partial_parsing_because_of_macros(self):
        if not self.partial_parser:
            return False
        if self.partial_parser.deleted_special_override_macro:
            return True
        # Check for custom versions of these special macros
        for macro_name in special_override_macros:
            macro = self.macro_resolver.get_macro(None, macro_name)
            if macro and macro.package_name != "dbt":
                if (
                    macro.file_id in self.partial_parser.file_diff["changed"]
                    or macro.file_id in self.partial_parser.file_diff["added"]
                ):
                    # The file with the macro in it has changed
                    return True
        return False

    def read_manifest_for_partial_parse(self) -> Optional[Manifest]:
        if not flags.PARTIAL_PARSE:
            fire_event(PartialParsingNotEnabled())
            return None
        path = os.path.join(
            self.root_project.project_root, self.root_project.target_path, PARTIAL_PARSE_FILE_NAME
        )

        reparse_reason = None

        if os.path.exists(path):
            try:
                with open(path, "rb") as fp:
                    manifest_mp = fp.read()
                manifest: Manifest = Manifest.from_msgpack(manifest_mp)  # type: ignore
                # keep this check inside the try/except in case something about
                # the file has changed in weird ways, perhaps due to being a
                # different version of dbt
                is_partial_parsable, reparse_reason = self.is_partial_parsable(manifest)
                if is_partial_parsable:
                    # We don't want to have stale generated_at dates
                    manifest.metadata.generated_at = datetime.utcnow()
                    # or invocation_ids
                    manifest.metadata.invocation_id = get_invocation_id()
                    return manifest
            except Exception as exc:
                fire_event(
                    ParsedFileLoadFailed(path=path, exc=str(exc), exc_info=traceback.format_exc())
                )
                reparse_reason = ReparseReason.load_file_failure
        else:
            fire_event(
                UnableToPartialParse(reason="saved manifest not found. Starting full parse.")
            )
            reparse_reason = ReparseReason.file_not_found

        # this event is only fired if a full reparse is needed
        if dbt.tracking.active_user is not None:  # no active_user if doing load_macros
            dbt.tracking.track_partial_parser({"full_reparse_reason": reparse_reason})

        return None

    def build_perf_info(self):
        mli = ManifestLoaderInfo(
            is_partial_parse_enabled=flags.PARTIAL_PARSE,
            is_static_analysis_enabled=flags.STATIC_PARSER,
        )
        for project in self.all_projects.values():
            project_info = ProjectLoaderInfo(
                project_name=project.project_name,
                elapsed=0,
            )
            mli.projects.append(project_info)
            mli._project_index[project.project_name] = project_info
        return mli

    # TODO: this should be calculated per-file based on the vars() calls made in
    # parsing, so changing one var doesn't invalidate everything. also there should
    # be something like that for env_var - currently changing env_vars in way that
    # impact graph selection or configs will result in weird test failures.
    # finally, we should hash the actual profile used, not just root project +
    # profiles.yml + relevant args. While sufficient, it is definitely overkill.
    def build_manifest_state_check(self):
        config = self.root_project
        all_projects = self.all_projects
        # if any of these change, we need to reject the parser

        # Create a FileHash of vars string, profile name and target name
        # This does not capture vars in dbt_project, just the command line
        # arg vars, but since any changes to that file will cause state_check
        # to not pass, it doesn't matter.  If we move to more granular checking
        # of env_vars, that would need to change.
        vars_hash = FileHash.from_contents(
            "\x00".join(
                [
                    str(getattr(config.args, "vars", "{}") or "{}"),
                    getattr(config.args, "profile", "") or "",
                    getattr(config.args, "target", "") or "",
                    __version__,
                ]
            )
        )

        # Create a FileHash of the env_vars in the project
        key_list = list(config.project_env_vars.keys())
        key_list.sort()
        env_var_str = ""
        for key in key_list:
            env_var_str += f"{key}:{config.project_env_vars[key]}|"
        project_env_vars_hash = FileHash.from_contents(env_var_str)

        # Create a FileHash of the env_vars in the project
        key_list = list(config.profile_env_vars.keys())
        key_list.sort()
        env_var_str = ""
        for key in key_list:
            env_var_str += f"{key}:{config.profile_env_vars[key]}|"
        profile_env_vars_hash = FileHash.from_contents(env_var_str)

        # Create a FileHash of the profile file
        profile_path = os.path.join(flags.PROFILES_DIR, "profiles.yml")
        with open(profile_path) as fp:
            profile_hash = FileHash.from_contents(fp.read())

        # Create a FileHashes for dbt_project for all dependencies
        project_hashes = {}
        for name, project in all_projects.items():
            path = os.path.join(project.project_root, "dbt_project.yml")
            with open(path) as fp:
                project_hashes[name] = FileHash.from_contents(fp.read())

        # Create the ManifestStateCheck object
        state_check = ManifestStateCheck(
            project_env_vars_hash=project_env_vars_hash,
            profile_env_vars_hash=profile_env_vars_hash,
            vars_hash=vars_hash,
            profile_hash=profile_hash,
            project_hashes=project_hashes,
        )
        return state_check

    def save_macros_to_adapter(self, adapter):
        macro_manifest = MacroManifest(self.manifest.macros)
        adapter._macro_manifest_lazy = macro_manifest
        # This executes the callable macro_hook and sets the
        # query headers
        self.macro_hook(macro_manifest)

    # This creates a MacroManifest which contains the macros in
    # the adapter. Only called by the load_macros call from the
    # adapter.
    def create_macro_manifest(self):
        for project in self.all_projects.values():
            # what is the manifest passed in actually used for?
            macro_parser = MacroParser(project, self.manifest)
            for path in macro_parser.get_paths():
                source_file = load_source_file(path, ParseFileType.Macro, project.project_name, {})
                block = FileBlock(source_file)
                # This does not add the file to the manifest.files,
                # but that shouldn't be necessary here.
                macro_parser.parse_file(block)
        macro_manifest = MacroManifest(self.manifest.macros)
        return macro_manifest

    # This is called by the adapter code only, to create the
    # MacroManifest that's stored in the adapter.
    # 'get_full_manifest' uses a persistent ManifestLoader while this
    # creates a temporary ManifestLoader and throws it away.
    # Not sure when this would actually get used except in tests.
    # The ManifestLoader loads macros with other files, then copies
    # into the adapter MacroManifest.
    @classmethod
    def load_macros(
        cls,
        root_config: RuntimeConfig,
        macro_hook: Callable[[Manifest], Any],
        base_macros_only=False,
    ) -> Manifest:
        with PARSING_STATE:
            # base_only/base_macros_only: for testing only,
            # allows loading macros without running 'dbt deps' first
            projects = root_config.load_dependencies(base_only=base_macros_only)

            # This creates a loader object, including result,
            # and then throws it away, returning only the
            # manifest
            loader = cls(root_config, projects, macro_hook)
            macro_manifest = loader.create_macro_manifest()

        return macro_manifest

    # Create tracking event for saving performance info
    def track_project_load(self):
        invocation_id = get_invocation_id()
        dbt.tracking.track_project_load(
            {
                "invocation_id": invocation_id,
                "project_id": self.root_project.hashed_name(),
                "path_count": self._perf_info.path_count,
                "parsed_path_count": self._perf_info.parsed_path_count,
                "read_files_elapsed": self._perf_info.read_files_elapsed,
                "load_macros_elapsed": self._perf_info.load_macros_elapsed,
                "parse_project_elapsed": self._perf_info.parse_project_elapsed,
                "patch_sources_elapsed": self._perf_info.patch_sources_elapsed,
                "process_manifest_elapsed": (self._perf_info.process_manifest_elapsed),
                "load_all_elapsed": self._perf_info.load_all_elapsed,
                "is_partial_parse_enabled": (self._perf_info.is_partial_parse_enabled),
                "is_static_analysis_enabled": self._perf_info.is_static_analysis_enabled,
                "static_analysis_path_count": self._perf_info.static_analysis_path_count,
                "static_analysis_parsed_path_count": self._perf_info.static_analysis_parsed_path_count,  # noqa: E501
            }
        )

    # Takes references in 'refs' array of nodes and exposures, finds the target
    # node, and updates 'depends_on.nodes' with the unique id
    def process_refs(self, current_project: str):
        for node in self.manifest.nodes.values():
            if node.created_at < self.started_at:
                continue
            _process_refs_for_node(self.manifest, current_project, node)
        for exposure in self.manifest.exposures.values():
            if exposure.created_at < self.started_at:
                continue
            _process_refs_for_exposure(self.manifest, current_project, exposure)
        for metric in self.manifest.metrics.values():
            if metric.created_at < self.started_at:
                continue
            _process_refs_for_metric(self.manifest, current_project, metric)

    # Takes references in 'metrics' array of nodes and exposures, finds the target
    # node, and updates 'depends_on.nodes' with the unique id
    def process_metrics(self, config: RuntimeConfig):
        current_project = config.project_name
        for node in self.manifest.nodes.values():
            if node.created_at < self.started_at:
                continue
            _process_metrics_for_node(self.manifest, current_project, node)
        for metric in self.manifest.metrics.values():
            # TODO: Can we do this if the metric is derived & depends on
            # some other metric for its definition? Maybe....
            if metric.created_at < self.started_at:
                continue
            _process_metrics_for_node(self.manifest, current_project, metric)
        for exposure in self.manifest.exposures.values():
            if exposure.created_at < self.started_at:
                continue
            _process_metrics_for_node(self.manifest, current_project, exposure)

    # nodes: node and column descriptions
    # sources: source and table descriptions, column descriptions
    # macros: macro argument descriptions
    # exposures: exposure descriptions
    def process_docs(self, config: RuntimeConfig):
        for node in self.manifest.nodes.values():
            if node.created_at < self.started_at:
                continue
            ctx = generate_runtime_docs_context(
                config,
                node,
                self.manifest,
                config.project_name,
            )
            _process_docs_for_node(ctx, node)
        for source in self.manifest.sources.values():
            if source.created_at < self.started_at:
                continue
            ctx = generate_runtime_docs_context(
                config,
                source,
                self.manifest,
                config.project_name,
            )
            _process_docs_for_source(ctx, source)
        for macro in self.manifest.macros.values():
            if macro.created_at < self.started_at:
                continue
            ctx = generate_runtime_docs_context(
                config,
                macro,
                self.manifest,
                config.project_name,
            )
            _process_docs_for_macro(ctx, macro)
        for exposure in self.manifest.exposures.values():
            if exposure.created_at < self.started_at:
                continue
            ctx = generate_runtime_docs_context(
                config,
                exposure,
                self.manifest,
                config.project_name,
            )
            _process_docs_for_exposure(ctx, exposure)
        for metric in self.manifest.metrics.values():
            if metric.created_at < self.started_at:
                continue
            ctx = generate_runtime_docs_context(
                config,
                metric,
                self.manifest,
                config.project_name,
            )
            _process_docs_for_metrics(ctx, metric)

    # Loops through all nodes and exposures, for each element in
    # 'sources' array finds the source node and updates the
    # 'depends_on.nodes' array with the unique id
    def process_sources(self, current_project: str):
        for node in self.manifest.nodes.values():
            if node.resource_type == NodeType.Source:
                continue
            assert not isinstance(node, SourceDefinition)
            if node.created_at < self.started_at:
                continue
            _process_sources_for_node(self.manifest, current_project, node)
        for exposure in self.manifest.exposures.values():
            if exposure.created_at < self.started_at:
                continue
            _process_sources_for_exposure(self.manifest, current_project, exposure)

    def process_nodes(self):
        # make sure the nodes are in the manifest.nodes or the disabled dict,
        # correctly now that the schema files are also parsed
        disabled_nodes = []
        for node in self.manifest.nodes.values():
            if not node.config.enabled:
                disabled_nodes.append(node.unique_id)
                self.manifest.add_disabled_nofile(node)
        for unique_id in disabled_nodes:
            self.manifest.nodes.pop(unique_id)

        disabled_copy = deepcopy(self.manifest.disabled)
        for disabled in disabled_copy.values():
            for node in disabled:
                if node.config.enabled:
                    for dis_index, dis_node in enumerate(disabled):
                        # Remove node from disabled and unique_id from disabled dict if necessary
                        del self.manifest.disabled[node.unique_id][dis_index]
                        if not self.manifest.disabled[node.unique_id]:
                            self.manifest.disabled.pop(node.unique_id)

                    self.manifest.add_node_nofile(node)

        self.manifest.rebuild_ref_lookup()


def invalid_target_fail_unless_test(
    node,
    target_name: str,
    target_kind: str,
    target_package: Optional[str] = None,
    disabled: Optional[bool] = None,
<<<<<<< HEAD
):
    if node.resource_type == NodeType.Test:
        if disabled:
            fire_event(
                InvalidDisabledTargetInTestNode(
                    resource_type_title=node.resource_type.title(),
                    unique_id=node.unique_id,
                    original_file_path=node.original_file_path,
                    target_kind=target_kind,
                    target_name=target_name,
                    target_package=target_package if target_package else "",
                )
            )
=======
    should_warn_if_disabled: bool = True,
):
    if node.resource_type == NodeType.Test:
        if disabled:
            event = InvalidDisabledTargetInTestNode(
                resource_type_title=node.resource_type.title(),
                unique_id=node.unique_id,
                original_file_path=node.original_file_path,
                target_kind=target_kind,
                target_name=target_name,
                target_package=target_package if target_package else "",
            )

            fire_event(event, EventLevel.WARN if should_warn_if_disabled else None)
>>>>>>> 3aeab737
        else:
            warn_or_error(
                NodeNotFoundOrDisabled(
                    original_file_path=node.original_file_path,
                    unique_id=node.unique_id,
                    resource_type_title=node.resource_type.title(),
                    target_name=target_name,
                    target_kind=target_kind,
                    target_package=target_package if target_package else "",
                    disabled=str(disabled),
                )
            )
    else:
<<<<<<< HEAD
        raise TargetNotFound(
=======
        raise TargetNotFoundError(
>>>>>>> 3aeab737
            node=node,
            target_name=target_name,
            target_kind=target_kind,
            target_package=target_package,
            disabled=disabled,
        )


def _check_resource_uniqueness(
    manifest: Manifest,
    config: RuntimeConfig,
) -> None:
    names_resources: Dict[str, ManifestNode] = {}
    alias_resources: Dict[str, ManifestNode] = {}

    for resource, node in manifest.nodes.items():
        if not node.is_relational:
            continue

        name = node.name
        # the full node name is really defined by the adapter's relation
        relation_cls = get_relation_class_by_name(config.credentials.type)
        relation = relation_cls.create_from(config=config, node=node)
        full_node_name = str(relation)

        existing_node = names_resources.get(name)
        if existing_node is not None:
<<<<<<< HEAD
            raise dbt.exceptions.DuplicateResourceName(existing_node, node)

        existing_alias = alias_resources.get(full_node_name)
        if existing_alias is not None:
            raise AmbiguousAlias(node_1=existing_alias, node_2=node, duped_name=full_node_name)
=======
            raise dbt.exceptions.DuplicateResourceNameError(existing_node, node)

        existing_alias = alias_resources.get(full_node_name)
        if existing_alias is not None:
            raise AmbiguousAliasError(
                node_1=existing_alias, node_2=node, duped_name=full_node_name
            )
>>>>>>> 3aeab737

        names_resources[name] = node
        alias_resources[full_node_name] = node


def _warn_for_unused_resource_config_paths(manifest: Manifest, config: RuntimeConfig) -> None:
    resource_fqns: Mapping[str, PathSet] = manifest.get_resource_fqns()
    disabled_fqns: PathSet = frozenset(
        tuple(n.fqn) for n in list(chain.from_iterable(manifest.disabled.values()))
    )
    config.warn_for_unused_resource_config_paths(resource_fqns, disabled_fqns)


def _check_manifest(manifest: Manifest, config: RuntimeConfig) -> None:
    _check_resource_uniqueness(manifest, config)
    _warn_for_unused_resource_config_paths(manifest, config)


def _get_node_column(node, column_name):
    """Given a ManifestNode, add some fields that might be missing. Return a
    reference to the dict that refers to the given column, creating it if
    it doesn't yet exist.
    """
    if column_name in node.columns:
        column = node.columns[column_name]
    else:
        node.columns[column_name] = ColumnInfo(name=column_name)
        node.columns[column_name] = column

    return column


DocsContextCallback = Callable[[ResultNode], Dict[str, Any]]


# node and column descriptions
def _process_docs_for_node(
    context: Dict[str, Any],
    node: ManifestNode,
):
    node.description = get_rendered(node.description, context)
    for column_name, column in node.columns.items():
        column.description = get_rendered(column.description, context)


# source and table descriptions, column descriptions
def _process_docs_for_source(
    context: Dict[str, Any],
    source: SourceDefinition,
):
    table_description = source.description
    source_description = source.source_description
    table_description = get_rendered(table_description, context)
    source_description = get_rendered(source_description, context)
    source.description = table_description
    source.source_description = source_description

    for column in source.columns.values():
        column_desc = column.description
        column_desc = get_rendered(column_desc, context)
        column.description = column_desc


# macro argument descriptions
def _process_docs_for_macro(context: Dict[str, Any], macro: Macro) -> None:
    macro.description = get_rendered(macro.description, context)
    for arg in macro.arguments:
        arg.description = get_rendered(arg.description, context)


# exposure descriptions
def _process_docs_for_exposure(context: Dict[str, Any], exposure: Exposure) -> None:
    exposure.description = get_rendered(exposure.description, context)


def _process_docs_for_metrics(context: Dict[str, Any], metric: Metric) -> None:
    metric.description = get_rendered(metric.description, context)


def _process_refs_for_exposure(manifest: Manifest, current_project: str, exposure: Exposure):
    """Given a manifest and exposure in that manifest, process its refs"""
    for ref in exposure.refs:
        target_model: Optional[Union[Disabled, ManifestNode]] = None
        target_model_name: str
        target_model_package: Optional[str] = None

        if len(ref) == 1:
            target_model_name = ref[0]
        elif len(ref) == 2:
            target_model_package, target_model_name = ref
        else:
            raise dbt.exceptions.DbtInternalError(
                f"Refs should always be 1 or 2 arguments - got {len(ref)}"
            )

        target_model = manifest.resolve_ref(
            target_model_name,
            target_model_package,
            current_project,
            exposure.package_name,
        )

        if target_model is None or isinstance(target_model, Disabled):
            # This may raise. Even if it doesn't, we don't want to add
            # this exposure to the graph b/c there is no destination exposure
            exposure.config.enabled = False
            invalid_target_fail_unless_test(
                node=exposure,
                target_name=target_model_name,
                target_kind="node",
                target_package=target_model_package,
                disabled=(isinstance(target_model, Disabled)),
                should_warn_if_disabled=False,
            )

            continue

        target_model_id = target_model.unique_id

        exposure.depends_on.nodes.append(target_model_id)
        manifest.update_exposure(exposure)


def _process_refs_for_metric(manifest: Manifest, current_project: str, metric: Metric):
    """Given a manifest and a metric in that manifest, process its refs"""
    for ref in metric.refs:
        target_model: Optional[Union[Disabled, ManifestNode]] = None
        target_model_name: str
        target_model_package: Optional[str] = None

        if len(ref) == 1:
            target_model_name = ref[0]
        elif len(ref) == 2:
            target_model_package, target_model_name = ref
        else:
            raise dbt.exceptions.DbtInternalError(
                f"Refs should always be 1 or 2 arguments - got {len(ref)}"
            )

        target_model = manifest.resolve_ref(
            target_model_name,
            target_model_package,
            current_project,
            metric.package_name,
        )

        if target_model is None or isinstance(target_model, Disabled):
            # This may raise. Even if it doesn't, we don't want to add
            # this metric to the graph b/c there is no destination metric
            metric.config.enabled = False
            invalid_target_fail_unless_test(
                node=metric,
                target_name=target_model_name,
                target_kind="node",
                target_package=target_model_package,
                disabled=(isinstance(target_model, Disabled)),
                should_warn_if_disabled=False,
            )
            continue

        target_model_id = target_model.unique_id

        metric.depends_on.nodes.append(target_model_id)
        manifest.update_metric(metric)


def _process_metrics_for_node(
    manifest: Manifest,
    current_project: str,
    node: Union[ManifestNode, Metric, Exposure],
):
    """Given a manifest and a node in that manifest, process its metrics"""

    if isinstance(node, SeedNode):
        return

    for metric in node.metrics:
        target_metric: Optional[Union[Disabled, Metric]] = None
        target_metric_name: str
        target_metric_package: Optional[str] = None

        if len(metric) == 1:
            target_metric_name = metric[0]
        elif len(metric) == 2:
            target_metric_package, target_metric_name = metric
        else:
            raise dbt.exceptions.DbtInternalError(
                f"Metric references should always be 1 or 2 arguments - got {len(metric)}"
            )

        target_metric = manifest.resolve_metric(
            target_metric_name,
            target_metric_package,
            current_project,
            node.package_name,
        )

        if target_metric is None or isinstance(target_metric, Disabled):
            # This may raise. Even if it doesn't, we don't want to add
            # this node to the graph b/c there is no destination node
            node.config.enabled = False
            invalid_target_fail_unless_test(
                node=node,
                target_name=target_metric_name,
                target_kind="source",
                target_package=target_metric_package,
                disabled=(isinstance(target_metric, Disabled)),
            )
            continue

        target_metric_id = target_metric.unique_id

        node.depends_on.nodes.append(target_metric_id)


def _process_refs_for_node(manifest: Manifest, current_project: str, node: ManifestNode):
    """Given a manifest and a node in that manifest, process its refs"""

    if isinstance(node, SeedNode):
        return

    for ref in node.refs:
        target_model: Optional[Union[Disabled, ManifestNode]] = None
        target_model_name: str
        target_model_package: Optional[str] = None

        if len(ref) == 1:
            target_model_name = ref[0]
        elif len(ref) == 2:
            target_model_package, target_model_name = ref
        else:
            raise dbt.exceptions.DbtInternalError(
                f"Refs should always be 1 or 2 arguments - got {len(ref)}"
            )

        target_model = manifest.resolve_ref(
            target_model_name,
            target_model_package,
            current_project,
            node.package_name,
        )

        if target_model is None or isinstance(target_model, Disabled):
            # This may raise. Even if it doesn't, we don't want to add
            # this node to the graph b/c there is no destination node
            node.config.enabled = False
            invalid_target_fail_unless_test(
                node=node,
                target_name=target_model_name,
                target_kind="node",
                target_package=target_model_package,
                disabled=(isinstance(target_model, Disabled)),
                should_warn_if_disabled=False,
            )
            continue

        target_model_id = target_model.unique_id

        node.depends_on.nodes.append(target_model_id)
        # TODO: I think this is extraneous, node should already be the same
        # as manifest.nodes[node.unique_id] (we're mutating node here, not
        # making a new one)
        # Q: could we stop doing this?
        manifest.update_node(node)


def _process_sources_for_exposure(manifest: Manifest, current_project: str, exposure: Exposure):
    target_source: Optional[Union[Disabled, SourceDefinition]] = None
    for source_name, table_name in exposure.sources:
        target_source = manifest.resolve_source(
            source_name,
            table_name,
            current_project,
            exposure.package_name,
        )
        if target_source is None or isinstance(target_source, Disabled):
            exposure.config.enabled = False
            invalid_target_fail_unless_test(
                node=exposure,
                target_name=f"{source_name}.{table_name}",
                target_kind="source",
                disabled=(isinstance(target_source, Disabled)),
            )
            continue
        target_source_id = target_source.unique_id
        exposure.depends_on.nodes.append(target_source_id)
        manifest.update_exposure(exposure)


def _process_sources_for_metric(manifest: Manifest, current_project: str, metric: Metric):
    target_source: Optional[Union[Disabled, SourceDefinition]] = None
    for source_name, table_name in metric.sources:
        target_source = manifest.resolve_source(
            source_name,
            table_name,
            current_project,
            metric.package_name,
        )
        if target_source is None or isinstance(target_source, Disabled):
            metric.config.enabled = False
            invalid_target_fail_unless_test(
                node=metric,
                target_name=f"{source_name}.{table_name}",
                target_kind="source",
                disabled=(isinstance(target_source, Disabled)),
            )
            continue
        target_source_id = target_source.unique_id
        metric.depends_on.nodes.append(target_source_id)
        manifest.update_metric(metric)


def _process_sources_for_node(manifest: Manifest, current_project: str, node: ManifestNode):

    if isinstance(node, SeedNode):
        return

    target_source: Optional[Union[Disabled, SourceDefinition]] = None
    for source_name, table_name in node.sources:
        target_source = manifest.resolve_source(
            source_name,
            table_name,
            current_project,
            node.package_name,
        )

        if target_source is None or isinstance(target_source, Disabled):
            # this folows the same pattern as refs
            node.config.enabled = False
            invalid_target_fail_unless_test(
                node=node,
                target_name=f"{source_name}.{table_name}",
                target_kind="source",
                disabled=(isinstance(target_source, Disabled)),
            )
            continue
        target_source_id = target_source.unique_id
        node.depends_on.nodes.append(target_source_id)
        manifest.update_node(node)


# This is called in task.rpc.sql_commands when a "dynamic" node is
# created in the manifest, in 'add_refs'
def process_macro(config: RuntimeConfig, manifest: Manifest, macro: Macro) -> None:
    ctx = generate_runtime_docs_context(
        config,
        macro,
        manifest,
        config.project_name,
    )
    _process_docs_for_macro(ctx, macro)


# This is called in task.rpc.sql_commands when a "dynamic" node is
# created in the manifest, in 'add_refs'
def process_node(config: RuntimeConfig, manifest: Manifest, node: ManifestNode):

    _process_sources_for_node(manifest, config.project_name, node)
    _process_refs_for_node(manifest, config.project_name, node)
    ctx = generate_runtime_docs_context(config, node, manifest, config.project_name)
    _process_docs_for_node(ctx, node)<|MERGE_RESOLUTION|>--- conflicted
+++ resolved
@@ -27,14 +27,7 @@
     UnableToPartialParse,
     PartialParsingNotEnabled,
     ParsedFileLoadFailed,
-<<<<<<< HEAD
-    PartialParseSaveFileNotFound,
     InvalidDisabledTargetInTestNode,
-    PartialParsingProjectEnvVarsChanged,
-    PartialParsingProfileEnvVarsChanged,
-=======
-    InvalidDisabledTargetInTestNode,
->>>>>>> 3aeab737
     NodeNotFoundOrDisabled,
 )
 from dbt.logger import DbtProcessState
@@ -68,11 +61,7 @@
     ResultNode,
 )
 from dbt.contracts.util import Writable
-<<<<<<< HEAD
-from dbt.exceptions import TargetNotFound, AmbiguousAlias
-=======
 from dbt.exceptions import TargetNotFoundError, AmbiguousAliasError
->>>>>>> 3aeab737
 from dbt.parser.base import Parser
 from dbt.parser.analysis import AnalysisParser
 from dbt.parser.generic_test import GenericTestParser
@@ -973,21 +962,6 @@
     target_kind: str,
     target_package: Optional[str] = None,
     disabled: Optional[bool] = None,
-<<<<<<< HEAD
-):
-    if node.resource_type == NodeType.Test:
-        if disabled:
-            fire_event(
-                InvalidDisabledTargetInTestNode(
-                    resource_type_title=node.resource_type.title(),
-                    unique_id=node.unique_id,
-                    original_file_path=node.original_file_path,
-                    target_kind=target_kind,
-                    target_name=target_name,
-                    target_package=target_package if target_package else "",
-                )
-            )
-=======
     should_warn_if_disabled: bool = True,
 ):
     if node.resource_type == NodeType.Test:
@@ -1002,7 +976,6 @@
             )
 
             fire_event(event, EventLevel.WARN if should_warn_if_disabled else None)
->>>>>>> 3aeab737
         else:
             warn_or_error(
                 NodeNotFoundOrDisabled(
@@ -1016,11 +989,7 @@
                 )
             )
     else:
-<<<<<<< HEAD
-        raise TargetNotFound(
-=======
         raise TargetNotFoundError(
->>>>>>> 3aeab737
             node=node,
             target_name=target_name,
             target_kind=target_kind,
@@ -1048,13 +1017,6 @@
 
         existing_node = names_resources.get(name)
         if existing_node is not None:
-<<<<<<< HEAD
-            raise dbt.exceptions.DuplicateResourceName(existing_node, node)
-
-        existing_alias = alias_resources.get(full_node_name)
-        if existing_alias is not None:
-            raise AmbiguousAlias(node_1=existing_alias, node_2=node, duped_name=full_node_name)
-=======
             raise dbt.exceptions.DuplicateResourceNameError(existing_node, node)
 
         existing_alias = alias_resources.get(full_node_name)
@@ -1062,7 +1024,6 @@
             raise AmbiguousAliasError(
                 node_1=existing_alias, node_2=node, duped_name=full_node_name
             )
->>>>>>> 3aeab737
 
         names_resources[name] = node
         alias_resources[full_node_name] = node
