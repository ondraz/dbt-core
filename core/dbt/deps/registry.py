from typing import List

from dbt import semver
from dbt import flags
from dbt.version import get_installed_version
from dbt.clients import registry
from dbt.contracts.project import (
    RegistryPackageMetadata,
    RegistryPackage,
)
from dbt.deps.base import PinnedPackage, UnpinnedPackage
from dbt.exceptions import (
<<<<<<< HEAD
    DependencyException,
    PackageNotFound,
    PackageVersionNotFound,
    VersionsNotCompatibleException,
=======
    DependencyError,
    PackageNotFoundError,
    PackageVersionNotFoundError,
    VersionsNotCompatibleError,
>>>>>>> 3aeab737
)


class RegistryPackageMixin:
    def __init__(self, package: str) -> None:
        super().__init__()
        self.package = package

    @property
    def name(self):
        return self.package

    def source_type(self) -> str:
        return "hub"


class RegistryPinnedPackage(RegistryPackageMixin, PinnedPackage):
    def __init__(self, package: str, version: str, version_latest: str) -> None:
        super().__init__(package)
        self.version = version
        self.version_latest = version_latest

    @property
    def name(self):
        return self.package

    def source_type(self):
        return "hub"

    def get_version(self):
        return self.version

    def get_version_latest(self):
        return self.version_latest

    def nice_version_name(self):
        return "version {}".format(self.version)

    def _fetch_metadata(self, project, renderer) -> RegistryPackageMetadata:
        dct = registry.package_version(self.package, self.version)
        return RegistryPackageMetadata.from_dict(dct)

    def install(self, project, renderer):
        self._install(project, renderer)


class RegistryUnpinnedPackage(RegistryPackageMixin, UnpinnedPackage[RegistryPinnedPackage]):
    def __init__(
        self, package: str, versions: List[semver.VersionSpecifier], install_prerelease: bool
    ) -> None:
        super().__init__(package)
        self.versions = versions
        self.install_prerelease = install_prerelease

    def _check_in_index(self):
        index = registry.index_cached()
        if self.package not in index:
<<<<<<< HEAD
            raise PackageNotFound(self.package)
=======
            raise PackageNotFoundError(self.package)
>>>>>>> 3aeab737

    @classmethod
    def from_contract(cls, contract: RegistryPackage) -> "RegistryUnpinnedPackage":
        raw_version = contract.get_versions()

        versions = [semver.VersionSpecifier.from_version_string(v) for v in raw_version]
        return cls(
            package=contract.package,
            versions=versions,
            install_prerelease=bool(contract.install_prerelease),
        )

    def incorporate(self, other: "RegistryUnpinnedPackage") -> "RegistryUnpinnedPackage":
        return RegistryUnpinnedPackage(
            package=self.package,
            install_prerelease=self.install_prerelease,
            versions=self.versions + other.versions,
        )

    def resolved(self) -> RegistryPinnedPackage:
        self._check_in_index()
        try:
            range_ = semver.reduce_versions(*self.versions)
        except VersionsNotCompatibleError as e:
            new_msg = "Version error for package {}: {}".format(self.name, e)
            raise DependencyError(new_msg) from e

        should_version_check = bool(flags.VERSION_CHECK)
        dbt_version = get_installed_version()
        compatible_versions = registry.get_compatible_versions(
            self.package, dbt_version, should_version_check
        )
        prerelease_version_specified = any(bool(version.prerelease) for version in self.versions)
        installable = semver.filter_installable(
            compatible_versions, self.install_prerelease or prerelease_version_specified
        )
        if installable:
            # for now, pick a version and then recurse. later on,
            # we'll probably want to traverse multiple options
            # so we can match packages. not going to make a difference
            # right now.
            target = semver.resolve_to_specific_version(range_, installable)
        else:
            target = None
        if not target:
            # raise an exception if no installable target version is found
<<<<<<< HEAD
            raise PackageVersionNotFound(self.package, range_, installable, should_version_check)
=======
            raise PackageVersionNotFoundError(
                self.package, range_, installable, should_version_check
            )
>>>>>>> 3aeab737
        latest_compatible = installable[-1]
        return RegistryPinnedPackage(
            package=self.package, version=target, version_latest=latest_compatible
        )<|MERGE_RESOLUTION|>--- conflicted
+++ resolved
@@ -10,17 +10,10 @@
 )
 from dbt.deps.base import PinnedPackage, UnpinnedPackage
 from dbt.exceptions import (
-<<<<<<< HEAD
-    DependencyException,
-    PackageNotFound,
-    PackageVersionNotFound,
-    VersionsNotCompatibleException,
-=======
     DependencyError,
     PackageNotFoundError,
     PackageVersionNotFoundError,
     VersionsNotCompatibleError,
->>>>>>> 3aeab737
 )
 
 
@@ -78,11 +71,7 @@
     def _check_in_index(self):
         index = registry.index_cached()
         if self.package not in index:
-<<<<<<< HEAD
-            raise PackageNotFound(self.package)
-=======
             raise PackageNotFoundError(self.package)
->>>>>>> 3aeab737
 
     @classmethod
     def from_contract(cls, contract: RegistryPackage) -> "RegistryUnpinnedPackage":
@@ -129,13 +118,9 @@
             target = None
         if not target:
             # raise an exception if no installable target version is found
-<<<<<<< HEAD
-            raise PackageVersionNotFound(self.package, range_, installable, should_version_check)
-=======
             raise PackageVersionNotFoundError(
                 self.package, range_, installable, should_version_check
             )
->>>>>>> 3aeab737
         latest_compatible = installable[-1]
         return RegistryPinnedPackage(
             package=self.package, version=target, version_latest=latest_compatible
