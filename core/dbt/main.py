from typing import List
from dbt.logger import log_cache_events, log_manager

import argparse
import os.path
import sys
import traceback
import warnings
from contextlib import contextmanager
from pathlib import Path

import dbt.version
from dbt.events.functions import fire_event, setup_event_logger
from dbt.events.types import (
    MainEncounteredError,
    MainKeyboardInterrupt,
    MainReportVersion,
    MainReportArgs,
    MainTrackingUserState,
    MainStackTrace,
)
import dbt.flags as flags
import dbt.task.build as build_task
import dbt.task.clean as clean_task
import dbt.task.compile as compile_task
import dbt.task.debug as debug_task
import dbt.task.deps as deps_task
import dbt.task.freshness as freshness_task
import dbt.task.generate as generate_task
import dbt.task.init as init_task
import dbt.task.list as list_task
import dbt.task.parse as parse_task
import dbt.task.run as run_task
import dbt.task.run_operation as run_operation_task
import dbt.task.seed as seed_task
import dbt.task.serve as serve_task
import dbt.task.snapshot as snapshot_task
import dbt.task.test as test_task
from dbt.profiler import profiler
from dbt.adapters.factory import reset_adapters, cleanup_connections

import dbt.tracking

from dbt.utils import ExitCodes, args_to_dict
from dbt.config.profile import DEFAULT_PROFILES_DIR, read_user_config
from dbt.exceptions import InternalException, NotImplementedException, FailedToConnectException


class DBTVersion(argparse.Action):
    """This is very similar to the built-in argparse._Version action,
    except it just calls dbt.version.get_version_information().
    """

    def __init__(
        self,
        option_strings,
        version=None,
        dest=argparse.SUPPRESS,
        default=argparse.SUPPRESS,
        help="show program's version number and exit",
    ):
        super().__init__(
            option_strings=option_strings, dest=dest, default=default, nargs=0, help=help
        )

    def __call__(self, parser, namespace, values, option_string=None):
        formatter = argparse.RawTextHelpFormatter(prog=parser.prog)
        formatter.add_text(dbt.version.get_version_information())
        parser.exit(message=formatter.format_help())


class DBTArgumentParser(argparse.ArgumentParser):
    def __init__(self, *args, **kwargs):
        super().__init__(*args, **kwargs)
        self.register("action", "dbtversion", DBTVersion)

    def add_optional_argument_inverse(
        self,
        name,
        *,
        enable_help=None,
        disable_help=None,
        dest=None,
        no_name=None,
        default=None,
    ):
        mutex_group = self.add_mutually_exclusive_group()
        if not name.startswith("--"):
            raise InternalException(
                'cannot handle optional argument without "--" prefix: ' f'got "{name}"'
            )
        if dest is None:
            dest_name = name[2:].replace("-", "_")
        else:
            dest_name = dest

        if no_name is None:
            no_name = f"--no-{name[2:]}"

        mutex_group.add_argument(
            name,
            action="store_const",
            const=True,
            dest=dest_name,
            default=default,
            help=enable_help,
        )

        mutex_group.add_argument(
            f"--no-{name[2:]}",
            action="store_const",
            const=False,
            dest=dest_name,
            default=default,
            help=disable_help,
        )

        return mutex_group


def main(args=None):
    # Logbook warnings are ignored so we don't have to fork logbook to support python 3.10.
    # This _only_ works for regular cli invocations.
    warnings.filterwarnings("ignore", category=DeprecationWarning, module="logbook")
    if args is None:
        args = sys.argv[1:]
    with log_manager.applicationbound():
        try:
            results, succeeded = handle_and_check(args)
            if succeeded:
                exit_code = ExitCodes.Success.value
            else:
                exit_code = ExitCodes.ModelError.value

        except KeyboardInterrupt:
            # if the logger isn't configured yet, it will use the default logger
            fire_event(MainKeyboardInterrupt())
            exit_code = ExitCodes.UnhandledError.value

        # This can be thrown by eg. argparse
        except SystemExit as e:
            exit_code = e.code

        except BaseException as e:
            fire_event(MainEncounteredError(e=str(e)))
            fire_event(MainStackTrace(stack_trace=traceback.format_exc()))
            exit_code = ExitCodes.UnhandledError.value

    sys.exit(exit_code)


# here for backwards compatibility
def handle(args):
    res, success = handle_and_check(args)
    return res


@contextmanager
def adapter_management():
    reset_adapters()
    try:
        yield
    finally:
        cleanup_connections()


def handle_and_check(args):
    with log_manager.applicationbound():
        parsed = parse_args(args)

        # Set flags from args, user config, and env vars
        user_config = read_user_config(flags.PROFILES_DIR)  # This is read again later
        flags.set_from_args(parsed, user_config)
        dbt.tracking.initialize_from_flags()
        # Set log_format from flags
        parsed.cls.set_log_format()

        # we've parsed the args and set the flags - we can now decide if we're debug or not
        if flags.DEBUG:
            log_manager.set_debug()

        profiler_enabled = False

        if parsed.record_timing_info:
            profiler_enabled = True

        with profiler(enable=profiler_enabled, outfile=parsed.record_timing_info):

            with adapter_management():

                task, res = run_from_args(parsed)
                success = task.interpret_results(res)

            return res, success


@contextmanager
def track_run(task):
    dbt.tracking.track_invocation_start(config=task.config, args=task.args)
    try:
        yield
        dbt.tracking.track_invocation_end(config=task.config, args=task.args, result_type="ok")
    except (NotImplementedException, FailedToConnectException) as e:
        fire_event(MainEncounteredError(e=str(e)))
        dbt.tracking.track_invocation_end(config=task.config, args=task.args, result_type="error")
    except Exception:
        dbt.tracking.track_invocation_end(config=task.config, args=task.args, result_type="error")
        raise
    finally:
        dbt.tracking.flush()


def run_from_args(parsed):
    log_cache_events(getattr(parsed, "log_cache_events", False))

    # this will convert DbtConfigErrors into RuntimeExceptions
    # task could be any one of the task objects
    task = parsed.cls.from_args(args=parsed)

    # Set up logging
    log_path = None
    if task.config is not None:
        log_path = getattr(task.config, "log_path", None)
    log_manager.set_path(log_path)
    # if 'list' task: set stdout to WARN instead of INFO
    level_override = parsed.cls.pre_init_hook(parsed)
    setup_event_logger(log_path or "logs", level_override)

    fire_event(MainReportVersion(v=str(dbt.version.installed)))
    fire_event(MainReportArgs(args=args_to_dict(parsed)))

    if dbt.tracking.active_user is not None:  # mypy appeasement, always true
        fire_event(MainTrackingUserState(user_state=dbt.tracking.active_user.state()))

    results = None

    with track_run(task):
        results = task.run()
    return task, results


def _build_base_subparser():
    base_subparser = argparse.ArgumentParser(add_help=False)

    base_subparser.add_argument(
        "--project-dir",
        default=None,
        type=str,
        help="""
        Which directory to look in for the dbt_project.yml file.
        Default is the current working directory and its parents.
        """,
    )

    base_subparser.add_argument(
        "--profiles-dir",
        default=None,
        dest="sub_profiles_dir",  # Main cli arg precedes subcommand
        type=str,
        help="""
        Which directory to look in for the profiles.yml file. Default = {}
        """.format(
            DEFAULT_PROFILES_DIR
        ),
    )

    base_subparser.add_argument(
        "--profile",
        required=False,
        type=str,
        help="""
        Which profile to load. Overrides setting in dbt_project.yml.
        """,
    )

    base_subparser.add_argument(
        "-t",
        "--target",
        default=None,
        type=str,
        help="""
        Which target to load for the given profile
        """,
    )

    base_subparser.add_argument(
        "--vars",
        type=str,
        default="{}",
        help="""
        Supply variables to the project. This argument overrides variables
        defined in your dbt_project.yml file. This argument should be a YAML
        string, eg. '{my_variable: my_value}'
        """,
    )

    # if set, log all cache events. This is extremely verbose!
    base_subparser.add_argument(
        "--log-cache-events",
        action="store_true",
        help=argparse.SUPPRESS,
    )

    base_subparser.set_defaults(defer=None, state=None)
    return base_subparser


def _build_docs_subparser(subparsers, base_subparser):
    docs_sub = subparsers.add_parser(
        "docs",
        help="""
        Generate or serve the documentation website for your project.
        """,
    )
    return docs_sub


def _build_source_subparser(subparsers, base_subparser):
    source_sub = subparsers.add_parser(
        "source",
        help="""
        Manage your project's sources
        """,
    )
    return source_sub


def _build_init_subparser(subparsers, base_subparser):
    sub = subparsers.add_parser(
        "init",
        parents=[base_subparser],
        help="""
        Initialize a new DBT project.
        """,
    )
    sub.add_argument(
        "project_name",
        nargs="?",
        help="""
        Name of the new DBT project.
        """,
    )
    sub.add_argument(
        "-s",
        "--skip-profile-setup",
        dest="skip_profile_setup",
        action="store_true",
        help="""
        Skip interative profile setup.
        """,
    )
    sub.set_defaults(cls=init_task.InitTask, which="init", rpc_method=None)
    return sub


def _build_build_subparser(subparsers, base_subparser):
    sub = subparsers.add_parser(
        "build",
        parents=[base_subparser],
        help="""
        Run all Seeds, Models, Snapshots, and tests in DAG order
        """,
    )
    sub.set_defaults(cls=build_task.BuildTask, which="build", rpc_method="build")
    sub.add_argument(
        "-x",
        "--fail-fast",
        dest="sub_fail_fast",
        action="store_true",
        help="""
        Stop execution upon a first failure.
        """,
    )
    sub.add_argument(
        "--store-failures",
        action="store_true",
        help="""
        Store test results (failing rows) in the database
        """,
    )
    sub.add_argument(
        "--indirect-selection",
        choices=["eager", "cautious"],
        default="eager",
        dest="indirect_selection",
        help="""
            Select all tests that are adjacent to selected resources,
            even if they those resources have been explicitly selected.
        """,
    )

    resource_values: List[str] = [str(s) for s in build_task.BuildTask.ALL_RESOURCE_VALUES] + [
        "all"
    ]
    sub.add_argument(
        "--resource-type",
        choices=resource_values,
        action="append",
        default=[],
        dest="resource_types",
    )
    # explicity don't support --models
    sub.add_argument(
        "-s",
        "--select",
        dest="select",
        nargs="+",
        help="""
            Specify the nodes to include.
        """,
    )
    _add_common_selector_arguments(sub)
    return sub


def _build_clean_subparser(subparsers, base_subparser):
    sub = subparsers.add_parser(
        "clean",
        parents=[base_subparser],
        help="""
        Delete all folders in the clean-targets list
        (usually the dbt_packages and target directories.)
        """,
    )
    sub.set_defaults(cls=clean_task.CleanTask, which="clean", rpc_method=None)
    return sub


def _build_debug_subparser(subparsers, base_subparser):
    sub = subparsers.add_parser(
        "debug",
        parents=[base_subparser],
        help="""
        Show some helpful information about dbt for debugging.

        Not to be confused with the --debug option which increases verbosity.
        """,
    )
    sub.add_argument(
        "--config-dir",
        action="store_true",
        help="""
        If specified, DBT will show path information for this project
        """,
    )
    _add_version_check(sub)
    sub.set_defaults(cls=debug_task.DebugTask, which="debug", rpc_method=None)
    return sub


def _build_deps_subparser(subparsers, base_subparser):
    sub = subparsers.add_parser(
        "deps",
        parents=[base_subparser],
        help="""
        Pull the most recent version of the dependencies listed in packages.yml
        """,
    )
    sub.set_defaults(cls=deps_task.DepsTask, which="deps", rpc_method="deps")
    return sub


def _build_snapshot_subparser(subparsers, base_subparser):
    sub = subparsers.add_parser(
        "snapshot",
        parents=[base_subparser],
        help="""
        Execute snapshots defined in your project
        """,
    )
    sub.add_argument(
        "--threads",
        type=int,
        required=False,
        help="""
        Specify number of threads to use while snapshotting tables.
        Overrides settings in profiles.yml.
        """,
    )
    sub.set_defaults(cls=snapshot_task.SnapshotTask, which="snapshot", rpc_method="snapshot")
    return sub


def _add_defer_argument(*subparsers):
    for sub in subparsers:
        sub.add_optional_argument_inverse(
            "--defer",
            enable_help="""
            If set, defer to the state variable for resolving unselected nodes.
            """,
            disable_help="""
            If set, do not defer to the state variable for resolving unselected
            nodes.
            """,
            default=flags.DEFER_MODE,
        )


def _build_run_subparser(subparsers, base_subparser):
    run_sub = subparsers.add_parser(
        "run",
        parents=[base_subparser],
        help="""
        Compile SQL and execute against the current target database.
        """,
    )
    run_sub.add_argument(
        "-x",
        "--fail-fast",
        dest="sub_fail_fast",
        action="store_true",
        help="""
        Stop execution upon a first failure.
        """,
    )

    run_sub.set_defaults(cls=run_task.RunTask, which="run", rpc_method="run")
    return run_sub


def _build_compile_subparser(subparsers, base_subparser):
    sub = subparsers.add_parser(
        "compile",
        parents=[base_subparser],
        help="""
        Generates executable SQL from source, model, test, and analysis files.
        Compiled SQL files are written to the target/ directory.
        """,
    )
    sub.set_defaults(cls=compile_task.CompileTask, which="compile", rpc_method="compile")
    sub.add_argument("--parse-only", action="store_true")
    return sub


def _build_parse_subparser(subparsers, base_subparser):
    sub = subparsers.add_parser(
        "parse",
        parents=[base_subparser],
<<<<<<< HEAD
        help='''
        Parses the project and provides information on performance
        '''
=======
        help="""
        Parsed the project and provides information on performance
        """,
>>>>>>> 28c44a9b
    )
    sub.set_defaults(cls=parse_task.ParseTask, which="parse", rpc_method="parse")
    sub.add_argument("--write-manifest", action="store_true")
    sub.add_argument("--compile", action="store_true")
    return sub


def _build_docs_generate_subparser(subparsers, base_subparser):
    # it might look like docs_sub is the correct parents entry, but that
    # will cause weird errors about 'conflicting option strings'.
    generate_sub = subparsers.add_parser("generate", parents=[base_subparser])
    generate_sub.set_defaults(
        cls=generate_task.GenerateTask, which="generate", rpc_method="docs.generate"
    )
    generate_sub.add_argument(
        "--no-compile",
        action="store_false",
        dest="compile",
        help="""
        Do not run "dbt compile" as part of docs generation
        """,
    )
    return generate_sub


def _add_common_selector_arguments(sub):
    sub.add_argument(
        "--exclude",
        required=False,
        nargs="+",
        help="""
            Specify the models to exclude.
        """,
    )
    sub.add_argument(
        "--selector",
        dest="selector_name",
        metavar="SELECTOR_NAME",
        help="""
        The selector name to use, as defined in selectors.yml
        """,
    )
    sub.add_argument(
        "--state",
        help="""
        If set, use the given directory as the source for json files to
        compare with this project.
        """,
        type=Path,
        default=flags.ARTIFACT_STATE_PATH,
    )


def _add_selection_arguments(*subparsers):
    for sub in subparsers:
        sub.add_argument(
            "-m",
            "--models",
            dest="select",
            nargs="+",
            help="""
                Specify the nodes to include.
            """,
        )
        sub.add_argument(
            "-s",
            "--select",
            dest="select",
            nargs="+",
            help="""
                Specify the nodes to include.
            """,
        )
        _add_common_selector_arguments(sub)


def _add_table_mutability_arguments(*subparsers):
    for sub in subparsers:
        sub.add_argument(
            "--full-refresh",
            action="store_true",
            help="""
            If specified, dbt will drop incremental models and
            fully-recalculate the incremental table from the model definition.
            """,
        )


def _add_version_check(sub):
    sub.add_argument(
        "--no-version-check",
        dest="sub_version_check",  # main cli arg precedes subcommands
        action="store_false",
        default=None,
        help="""
        If set, skip ensuring dbt's version matches the one specified in
        the dbt_project.yml file ('require-dbt-version')
        """,
    )


def _add_common_arguments(*subparsers):
    for sub in subparsers:
        sub.add_argument(
            "--threads",
            type=int,
            required=False,
            help="""
            Specify number of threads to use while executing models. Overrides
            settings in profiles.yml.
            """,
        )
        _add_version_check(sub)


def _build_seed_subparser(subparsers, base_subparser):
    seed_sub = subparsers.add_parser(
        "seed",
        parents=[base_subparser],
        help="""
        Load data from csv files into your data warehouse.
        """,
    )
    seed_sub.add_argument(
        "--full-refresh",
        action="store_true",
        help="""
        Drop existing seed tables and recreate them
        """,
    )
    seed_sub.add_argument(
        "--show",
        action="store_true",
        help="""
        Show a sample of the loaded data in the terminal
        """,
    )
    seed_sub.set_defaults(cls=seed_task.SeedTask, which="seed", rpc_method="seed")
    return seed_sub


def _build_docs_serve_subparser(subparsers, base_subparser):
    serve_sub = subparsers.add_parser("serve", parents=[base_subparser])
    serve_sub.add_argument(
        "--port",
        default=8080,
        type=int,
        help="""
        Specify the port number for the docs server.
        """,
    )
    serve_sub.add_argument(
        "--no-browser",
        dest="open_browser",
        action="store_false",
    )
    serve_sub.set_defaults(cls=serve_task.ServeTask, which="serve", rpc_method=None)
    return serve_sub


def _build_test_subparser(subparsers, base_subparser):
    sub = subparsers.add_parser(
        "test",
        parents=[base_subparser],
        help="""
        Runs tests on data in deployed models. Run this after `dbt run`
        """,
    )
    sub.add_argument(
        "-x",
        "--fail-fast",
        dest="sub_fail_fast",
        action="store_true",
        help="""
        Stop execution upon a first test failure.
        """,
    )
    sub.add_argument(
        "--store-failures",
        action="store_true",
        help="""
        Store test results (failing rows) in the database
        """,
    )
    sub.add_argument(
        "--indirect-selection",
        choices=["eager", "cautious"],
        default="eager",
        dest="indirect_selection",
        help="""
            Select all tests that are adjacent to selected resources,
            even if they those resources have been explicitly selected.
        """,
    )

    sub.set_defaults(cls=test_task.TestTask, which="test", rpc_method="test")
    return sub


def _build_source_freshness_subparser(subparsers, base_subparser):
    sub = subparsers.add_parser(
        "freshness",
        parents=[base_subparser],
        help="""
        Snapshots the current freshness of the project's sources
        """,
        aliases=["snapshot-freshness"],
    )
    sub.add_argument(
        "-o",
        "--output",
        required=False,
        help="""
        Specify the output path for the json report. By default, outputs to
        target/sources.json
        """,
    )
    sub.add_argument(
        "--threads",
        type=int,
        required=False,
        help="""
        Specify number of threads to use. Overrides settings in profiles.yml
        """,
    )
    sub.set_defaults(
        cls=freshness_task.FreshnessTask,
        which="source-freshness",
        rpc_method="source-freshness",
    )
    sub.add_argument(
        "-s",
        "--select",
        dest="select",
        nargs="+",
        help="""
            Specify the nodes to include.
        """,
    )
    _add_common_selector_arguments(sub)
    return sub


def _build_list_subparser(subparsers, base_subparser):
    sub = subparsers.add_parser(
        "list",
        parents=[base_subparser],
        help="""
        List the resources in your project
        """,
        aliases=["ls"],
    )
    sub.set_defaults(cls=list_task.ListTask, which="list", rpc_method=None)
    resource_values: List[str] = [str(s) for s in list_task.ListTask.ALL_RESOURCE_VALUES] + [
        "default",
        "all",
    ]
    sub.add_argument(
        "--resource-type",
        choices=resource_values,
        action="append",
        default=[],
        dest="resource_types",
    )
    sub.add_argument("--output", choices=["json", "name", "path", "selector"], default="selector")
    sub.add_argument("--output-keys")

    sub.add_argument(
        "-m",
        "--models",
        dest="models",
        nargs="+",
        help="""
        Specify the models to select and set the resource-type to 'model'.
        Mutually exclusive with '--select' (or '-s') and '--resource-type'
        """,
        metavar="SELECTOR",
        required=False,
    )
    sub.add_argument(
        "-s",
        "--select",
        dest="select",
        nargs="+",
        help="""
            Specify the nodes to include.
        """,
        metavar="SELECTOR",
        required=False,
    )
    sub.add_argument(
        "--indirect-selection",
        choices=["eager", "cautious"],
        default="eager",
        dest="indirect_selection",
        help="""
            Select all tests that are adjacent to selected resources,
            even if they those resources have been explicitly selected.
        """,
    )
    _add_common_selector_arguments(sub)

    return sub


def _build_run_operation_subparser(subparsers, base_subparser):
    sub = subparsers.add_parser(
        "run-operation",
        parents=[base_subparser],
        help="""
        Run the named macro with any supplied arguments.
        """,
    )
    sub.add_argument(
        "macro",
        help="""
        Specify the macro to invoke. dbt will call this macro with the supplied
        arguments and then exit
        """,
    )
    sub.add_argument(
        "--args",
        type=str,
        default="{}",
        help="""
        Supply arguments to the macro. This dictionary will be mapped to the
        keyword arguments defined in the selected macro. This argument should
        be a YAML string, eg. '{my_variable: my_value}'
        """,
    )
    sub.set_defaults(
        cls=run_operation_task.RunOperationTask, which="run-operation", rpc_method="run-operation"
    )
    return sub


def parse_args(args, cls=DBTArgumentParser):
    p = cls(
        prog="dbt",
        description="""
        An ELT tool for managing your SQL transformations and data models.
        For more documentation on these commands, visit: docs.getdbt.com
        """,
        epilog="""
        Specify one of these sub-commands and you can find more help from
        there.
        """,
    )

    p.add_argument(
        "--version",
        action="dbtversion",
        help="""
        Show version information
        """,
    )

    p.add_argument(
        "-r",
        "--record-timing-info",
        default=None,
        type=str,
        help="""
        When this option is passed, dbt will output low-level timing stats to
        the specified file. Example: `--record-timing-info output.profile`
        """,
    )

    p.add_argument(
        "-d",
        "--debug",
        action="store_true",
        default=None,
        help="""
        Display debug logging during dbt execution. Useful for debugging and
        making bug reports.
        """,
    )

    p.add_argument(
        "--log-format",
        choices=["text", "json", "default"],
        default=None,
        help="""Specify the log format, overriding the command's default.""",
    )

    p.add_argument(
        "--no-write-json",
        action="store_false",
        default=None,
        dest="write_json",
        help="""
        If set, skip writing the manifest and run_results.json files to disk
        """,
    )
    colors_flag = p.add_mutually_exclusive_group()
    colors_flag.add_argument(
        "--use-colors",
        action="store_const",
        const=True,
        default=None,
        dest="use_colors",
        help="""
        Colorize the output DBT prints to the terminal. Output is colorized by
        default and may also be set in a profile or at the command line.
        Mutually exclusive with --no-use-colors
        """,
    )
    colors_flag.add_argument(
        "--no-use-colors",
        action="store_const",
        const=False,
        dest="use_colors",
        help="""
        Do not colorize the output DBT prints to the terminal. Output is
        colorized by default and may also be set in a profile or at the
        command line.
        Mutually exclusive with --use-colors
        """,
    )

    p.add_argument(
        "--printer-width",
        dest="printer_width",
        help="""
        Sets the width of terminal output
        """,
    )

    p.add_argument(
        "--warn-error",
        action="store_true",
        default=None,
        help="""
        If dbt would normally warn, instead raise an exception. Examples
        include --models that selects nothing, deprecations, configurations
        with no associated models, invalid test configurations, and missing
        sources/refs in tests.
        """,
    )

    p.add_argument(
        "--no-version-check",
        dest="version_check",
        action="store_false",
        default=None,
        help="""
        If set, skip ensuring dbt's version matches the one specified in
        the dbt_project.yml file ('require-dbt-version')
        """,
    )

    p.add_optional_argument_inverse(
        "--partial-parse",
        enable_help="""
        Allow for partial parsing by looking for and writing to a pickle file
        in the target directory. This overrides the user configuration file.
        """,
        disable_help="""
        Disallow partial parsing. This overrides the user configuration file.
        """,
    )

    # if set, run dbt in single-threaded mode: thread count is ignored, and
    # calls go through `map` instead of the thread pool. This is useful for
    # getting performance information about aspects of dbt that normally run in
    # a thread, as the profiler ignores child threads. Users should really
    # never use this.
    p.add_argument(
        "--single-threaded",
        action="store_true",
        help=argparse.SUPPRESS,
    )

    # if set, will use the latest features from the static parser instead of
    # the stable static parser.
    p.add_argument(
        "--use-experimental-parser",
        action="store_true",
        default=None,
        help="""
        Enables experimental parsing features.
        """,
    )

    # if set, will disable the use of the stable static parser and instead
    # always rely on jinja rendering.
    p.add_argument(
        "--no-static-parser",
        default=None,
        dest="static_parser",
        action="store_false",
        help="""
        Disables the static parser.
        """,
    )

    p.add_argument(
        "--profiles-dir",
        default=None,
        dest="profiles_dir",
        type=str,
        help="""
        Which directory to look in for the profiles.yml file. Default = {}
        """.format(
            DEFAULT_PROFILES_DIR
        ),
    )

    p.add_argument(
        "--no-anonymous-usage-stats",
        action="store_false",
        default=None,
        dest="send_anonymous_usage_stats",
        help="""
        Do not send anonymous usage stat to dbt Labs
        """,
    )

    p.add_argument(
        "-x",
        "--fail-fast",
        dest="fail_fast",
        action="store_true",
        default=None,
        help="""
        Stop execution upon a first failure.
        """,
    )

    p.add_argument(
        "--event-buffer-size",
        dest="event_buffer_size",
        help="""
        Sets the max number of events to buffer in EVENT_HISTORY
        """,
    )

    p.add_argument(
        "-q",
        "--quiet",
        action="store_true",
        default=None,
        help="""
        Suppress all non-error logging to stdout. Does not affect
        {{ print() }} macro calls.
        """,
    )

    p.add_argument(
        "--no-print",
        action="store_true",
        default=None,
        help="""
        Suppress all {{ print() }} macro calls.
        """,
    )

    schema_cache_flag = p.add_mutually_exclusive_group()
    schema_cache_flag.add_argument(
        "--cache-selected-only",
        action="store_const",
        const=True,
        default=None,
        dest="cache_selected_only",
        help="""
        Pre cache database objects relevant to selected resource only.
        """,
    )
    schema_cache_flag.add_argument(
        "--no-cache-selected-only",
        action="store_const",
        const=False,
        dest="cache_selected_only",
        help="""
        Pre cache all database objects related to the project.
        """,
    )

    subs = p.add_subparsers(title="Available sub-commands")

    base_subparser = _build_base_subparser()

    # make the subcommands that have their own subcommands
    docs_sub = _build_docs_subparser(subs, base_subparser)
    docs_subs = docs_sub.add_subparsers(title="Available sub-commands")
    source_sub = _build_source_subparser(subs, base_subparser)
    source_subs = source_sub.add_subparsers(title="Available sub-commands")

    _build_init_subparser(subs, base_subparser)
    _build_clean_subparser(subs, base_subparser)
    _build_debug_subparser(subs, base_subparser)
    _build_deps_subparser(subs, base_subparser)
    _build_list_subparser(subs, base_subparser)

    build_sub = _build_build_subparser(subs, base_subparser)
    snapshot_sub = _build_snapshot_subparser(subs, base_subparser)
    run_sub = _build_run_subparser(subs, base_subparser)
    compile_sub = _build_compile_subparser(subs, base_subparser)
    parse_sub = _build_parse_subparser(subs, base_subparser)
    generate_sub = _build_docs_generate_subparser(docs_subs, base_subparser)
    test_sub = _build_test_subparser(subs, base_subparser)
    seed_sub = _build_seed_subparser(subs, base_subparser)
    # --threads, --no-version-check
    _add_common_arguments(
        run_sub, compile_sub, generate_sub, test_sub, seed_sub, parse_sub, build_sub
    )
    # --select, --exclude
    # list_sub sets up its own arguments.
    _add_selection_arguments(run_sub, compile_sub, generate_sub, test_sub, snapshot_sub, seed_sub)
    # --defer
    _add_defer_argument(run_sub, test_sub, build_sub, snapshot_sub)
    # --full-refresh
    _add_table_mutability_arguments(run_sub, compile_sub, build_sub)

    _build_docs_serve_subparser(docs_subs, base_subparser)
    _build_source_freshness_subparser(source_subs, base_subparser)
    _build_run_operation_subparser(subs, base_subparser)

    if len(args) == 0:
        p.print_help()
        sys.exit(1)

    parsed = p.parse_args(args)

    # profiles_dir is set before subcommands and after, so normalize
    if hasattr(parsed, "sub_profiles_dir"):
        if parsed.sub_profiles_dir is not None:
            parsed.profiles_dir = parsed.sub_profiles_dir
        delattr(parsed, "sub_profiles_dir")
    if hasattr(parsed, "profiles_dir"):
        if parsed.profiles_dir is None:
            parsed.profiles_dir = flags.PROFILES_DIR
        else:
            parsed.profiles_dir = os.path.abspath(parsed.profiles_dir)
            # needs to be set before the other flags, because it's needed to
            # read the profile that contains them
            flags.PROFILES_DIR = parsed.profiles_dir

    # version_check is set before subcommands and after, so normalize
    if hasattr(parsed, "sub_version_check"):
        if parsed.sub_version_check is False:
            parsed.version_check = False
        delattr(parsed, "sub_version_check")

    # fail_fast is set before subcommands and after, so normalize
    if hasattr(parsed, "sub_fail_fast"):
        if parsed.sub_fail_fast is True:
            parsed.fail_fast = True
        delattr(parsed, "sub_fail_fast")

    if getattr(parsed, "project_dir", None) is not None:
        expanded_user = os.path.expanduser(parsed.project_dir)
        parsed.project_dir = os.path.abspath(expanded_user)

    if not hasattr(parsed, "which"):
        # the user did not provide a valid subcommand. trigger the help message
        # and exit with a error
        p.print_help()
        p.exit(1)

    return parsed<|MERGE_RESOLUTION|>--- conflicted
+++ resolved
@@ -536,15 +536,9 @@
     sub = subparsers.add_parser(
         "parse",
         parents=[base_subparser],
-<<<<<<< HEAD
         help='''
         Parses the project and provides information on performance
         '''
-=======
-        help="""
-        Parsed the project and provides information on performance
-        """,
->>>>>>> 28c44a9b
     )
     sub.set_defaults(cls=parse_task.ParseTask, which="parse", rpc_method="parse")
     sub.add_argument("--write-manifest", action="store_true")
