from typing import List

from dbt.dataclass_schema import StrEnum


class AccessType(StrEnum):
    Protected = "protected"
    Private = "private"
    Public = "public"

    @classmethod
    def is_valid(cls, item):
        try:
            cls(item)
        except ValueError:
            return False
        return True


class NodeType(StrEnum):
    Model = "model"
    Analysis = "analysis"
    Test = "test"
    Snapshot = "snapshot"
    Operation = "operation"
    Seed = "seed"
    # TODO: rm?
    RPCCall = "rpc"
    SqlOperation = "sql operation"
    Documentation = "doc"
    Source = "source"
    Macro = "macro"
    Exposure = "exposure"
    Metric = "metric"
<<<<<<< HEAD
    Entity = "entity"
=======
    Group = "group"
>>>>>>> 0ef9931d

    @classmethod
    def executable(cls) -> List["NodeType"]:
        return [
            cls.Model,
            cls.Test,
            cls.Snapshot,
            cls.Analysis,
            cls.Operation,
            cls.Seed,
            cls.Documentation,
            cls.RPCCall,
            cls.SqlOperation,
        ]

    @classmethod
    def refable(cls) -> List["NodeType"]:
        return [
            cls.Model,
            cls.Seed,
            cls.Snapshot,
        ]

    @classmethod
    def documentable(cls) -> List["NodeType"]:
        return [
            cls.Model,
            cls.Seed,
            cls.Snapshot,
            cls.Source,
            cls.Macro,
            cls.Analysis,
            cls.Exposure,
            cls.Metric,
            cls.Entity,
        ]

    def pluralize(self) -> str:
        if self is self.Analysis:
            return "analyses"
        if self is self.Entity:
            return "entities"
        return f"{self}s"


class RunHookType(StrEnum):
    Start = "on-run-start"
    End = "on-run-end"


class ModelLanguage(StrEnum):
    python = "python"
    sql = "sql"<|MERGE_RESOLUTION|>--- conflicted
+++ resolved
@@ -32,11 +32,8 @@
     Macro = "macro"
     Exposure = "exposure"
     Metric = "metric"
-<<<<<<< HEAD
     Entity = "entity"
-=======
     Group = "group"
->>>>>>> 0ef9931d
 
     @classmethod
     def executable(cls) -> List["NodeType"]:
