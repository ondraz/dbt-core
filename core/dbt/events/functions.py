import betterproto
from dbt.constants import METADATA_ENV_PREFIX
from dbt.events.base_types import BaseEvent, Cache, EventLevel, NoFile, NoStdOut, EventMsg
from dbt.events.eventmgr import EventManager, LoggerConfig, LineFormat, NoFilter
from dbt.events.helpers import env_secrets, scrub_secrets
from dbt.events.types import Formatting
import dbt.flags as flags
from dbt.logger import GLOBAL_LOGGER, make_log_dir_if_missing
from functools import partial
import json
import os
import sys
from typing import Callable, Dict, Optional, TextIO
import uuid


LOG_VERSION = 3
metadata_vars: Optional[Dict[str, str]] = None


def setup_event_logger(log_path: str, log_format: str, use_colors: bool, debug: bool):
    cleanup_event_logger()
    make_log_dir_if_missing(log_path)

    if flags.ENABLE_LEGACY_LOGGER:
        EVENT_MANAGER.add_logger(_get_logbook_log_config(debug))
    else:
        EVENT_MANAGER.add_logger(_get_stdout_config(log_format, debug, use_colors))

        if _CAPTURE_STREAM:
            # Create second stdout logger to support test which want to know what's
            # being sent to stdout.
            # debug here is true because we need to capture debug events, and we pass in false in main
            capture_config = _get_stdout_config(log_format, True, use_colors)
            capture_config.output_stream = _CAPTURE_STREAM
            EVENT_MANAGER.add_logger(capture_config)

        # create and add the file logger to the event manager
        EVENT_MANAGER.add_logger(
            _get_logfile_config(os.path.join(log_path, "dbt.log"), use_colors, log_format)
        )


def _get_stdout_config(log_format: str, debug: bool, use_colors: bool) -> LoggerConfig:
    fmt = LineFormat.PlainText
    if log_format == "json":
        fmt = LineFormat.Json
    elif debug:
        fmt = LineFormat.DebugText
    level = EventLevel.DEBUG if debug else EventLevel.INFO

    return LoggerConfig(
        name="stdout_log",
        level=level,
        use_colors=use_colors,
        line_format=fmt,
        scrubber=env_scrubber,
        filter=partial(
            _stdout_filter, bool(flags.LOG_CACHE_EVENTS), debug, bool(flags.QUIET), log_format
        ),
        output_stream=sys.stdout,
    )


def _stdout_filter(
    log_cache_events: bool, debug_mode: bool, quiet_mode: bool, log_format: str, msg: EventMsg
) -> bool:
    return (
        not isinstance(msg.data, NoStdOut)
        and (not isinstance(msg.data, Cache) or log_cache_events)
        and (EventLevel(msg.info.level) != EventLevel.DEBUG or debug_mode)
        and (EventLevel(msg.info.level) == EventLevel.ERROR or not quiet_mode)
<<<<<<< HEAD
        and not (log_format == "json" and type(msg.data) == EmptyLine)
=======
        and not (flags.LOG_FORMAT == "json" and type(msg.data) == Formatting)
>>>>>>> c65ba11a
    )


def _get_logfile_config(log_path: str, use_colors: bool, log_format: str) -> LoggerConfig:
    return LoggerConfig(
        name="file_log",
        line_format=LineFormat.Json if log_format == "json" else LineFormat.DebugText,
        use_colors=use_colors,
        level=EventLevel.DEBUG,  # File log is *always* debug level
        scrubber=env_scrubber,
        filter=partial(_logfile_filter, bool(flags.LOG_CACHE_EVENTS), log_format),
        output_file_name=log_path,
    )


def _logfile_filter(log_cache_events: bool, log_format: str, msg: EventMsg) -> bool:
    return (
        not isinstance(msg.data, NoFile)
        and not (isinstance(msg.data, Cache) and not log_cache_events)
<<<<<<< HEAD
        and not (log_format == "json" and type(msg.data) == EmptyLine)
=======
        and not (flags.LOG_FORMAT == "json" and type(msg.data) == Formatting)
>>>>>>> c65ba11a
    )


def _get_logbook_log_config(debug: bool) -> LoggerConfig:
    # use the default one since this code should be removed when we remove logbook
    config = _get_stdout_config("", debug, bool(flags.USE_COLORS))
    config.name = "logbook_log"
    config.filter = NoFilter if flags.LOG_CACHE_EVENTS else lambda e: not isinstance(e.data, Cache)
    config.logger = GLOBAL_LOGGER
    return config


def env_scrubber(msg: str) -> str:
    return scrub_secrets(msg, env_secrets())


def cleanup_event_logger():
    # Reset to a no-op manager to release streams associated with logs. This is
    # especially important for tests, since pytest replaces the stdout stream
    # during test runs, and closes the stream after the test is over.
    EVENT_MANAGER.loggers.clear()
    EVENT_MANAGER.callbacks.clear()


# Since dbt-rpc does not do its own log setup, and since some events can
# currently fire before logs can be configured by setup_event_logger(), we
# create a default configuration with default settings and no file output.
EVENT_MANAGER: EventManager = EventManager()
EVENT_MANAGER.add_logger(
    _get_logbook_log_config(flags.DEBUG)  # type: ignore
    if flags.ENABLE_LEGACY_LOGGER
    else _get_stdout_config(flags.LOG_FORMAT, flags.DEBUG, flags.USE_COLORS)  # type: ignore
)

# This global, and the following two functions for capturing stdout logs are
# an unpleasant hack we intend to remove as part of API-ification. The GitHub
# issue #6350 was opened for that work.
_CAPTURE_STREAM: Optional[TextIO] = None


# used for integration tests
def capture_stdout_logs(stream: TextIO):
    global _CAPTURE_STREAM
    _CAPTURE_STREAM = stream


def stop_capture_stdout_logs():
    global _CAPTURE_STREAM
    _CAPTURE_STREAM = None


# returns a dictionary representation of the event fields.
# the message may contain secrets which must be scrubbed at the usage site.
def msg_to_json(msg: EventMsg) -> str:
    msg_dict = msg_to_dict(msg)
    raw_log_line = json.dumps(msg_dict, sort_keys=True)
    return raw_log_line


def msg_to_dict(msg: EventMsg) -> dict:
    msg_dict = dict()
    try:
        msg_dict = msg.to_dict(casing=betterproto.Casing.SNAKE, include_default_values=True)  # type: ignore
    except AttributeError as exc:
        event_type = type(msg).__name__
        raise Exception(f"type {event_type} is not serializable. {str(exc)}")
    # We don't want an empty NodeInfo in output
    if (
        "data" in msg_dict
        and "node_info" in msg_dict["data"]
        and msg_dict["data"]["node_info"]["node_name"] == ""
    ):
        del msg_dict["data"]["node_info"]
    return msg_dict


def warn_or_error(event, node=None):
    # TODO: resolve this circular import when flags.WARN_ERROR_OPTIONS is WarnErrorOptions type via click CLI.
    from dbt.helper_types import WarnErrorOptions

    warn_error_options = WarnErrorOptions.from_yaml_string(flags.WARN_ERROR_OPTIONS)
    if flags.WARN_ERROR or warn_error_options.includes(type(event).__name__):
        # TODO: resolve this circular import when at top
        from dbt.exceptions import EventCompilationError

        raise EventCompilationError(event.message(), node)
    else:
        fire_event(event)


# an alternative to fire_event which only creates and logs the event value
# if the condition is met. Does nothing otherwise.
def fire_event_if(
    conditional: bool, lazy_e: Callable[[], BaseEvent], level: EventLevel = None
) -> None:
    if conditional:
        fire_event(lazy_e(), level=level)


# top-level method for accessing the new eventing system
# this is where all the side effects happen branched by event type
# (i.e. - mutating the event history, printing to stdout, logging
# to files, etc.)
def fire_event(e: BaseEvent, level: EventLevel = None) -> None:
    EVENT_MANAGER.fire_event(e, level=level)


def get_metadata_vars() -> Dict[str, str]:
    global metadata_vars
    if metadata_vars is None:
        metadata_vars = {
            k[len(METADATA_ENV_PREFIX) :]: v
            for k, v in os.environ.items()
            if k.startswith(METADATA_ENV_PREFIX)
        }
    return metadata_vars


def reset_metadata_vars() -> None:
    global metadata_vars
    metadata_vars = None


def get_invocation_id() -> str:
    return EVENT_MANAGER.invocation_id


def set_invocation_id() -> None:
    # This is primarily for setting the invocation_id for separate
    # commands in the dbt servers. It shouldn't be necessary for the CLI.
    EVENT_MANAGER.invocation_id = str(uuid.uuid4())<|MERGE_RESOLUTION|>--- conflicted
+++ resolved
@@ -70,11 +70,7 @@
         and (not isinstance(msg.data, Cache) or log_cache_events)
         and (EventLevel(msg.info.level) != EventLevel.DEBUG or debug_mode)
         and (EventLevel(msg.info.level) == EventLevel.ERROR or not quiet_mode)
-<<<<<<< HEAD
-        and not (log_format == "json" and type(msg.data) == EmptyLine)
-=======
-        and not (flags.LOG_FORMAT == "json" and type(msg.data) == Formatting)
->>>>>>> c65ba11a
+        and not (log_format == "json" and type(msg.data) == Formatting)
     )
 
 
@@ -94,11 +90,7 @@
     return (
         not isinstance(msg.data, NoFile)
         and not (isinstance(msg.data, Cache) and not log_cache_events)
-<<<<<<< HEAD
-        and not (log_format == "json" and type(msg.data) == EmptyLine)
-=======
-        and not (flags.LOG_FORMAT == "json" and type(msg.data) == Formatting)
->>>>>>> c65ba11a
+        and not (log_format == "json" and type(msg.data) == Formatting)
     )
 
 
