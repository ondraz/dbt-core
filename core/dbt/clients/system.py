--- conflicted
+++ resolved
@@ -20,16 +20,11 @@
     SystemCouldNotWrite,
     SystemErrorRetrievingModTime,
     SystemExecutingCmd,
-<<<<<<< HEAD
-=======
     SystemStdOut,
     SystemStdErr,
->>>>>>> 3aeab737
     SystemReportReturnCode,
-    SystemStdErrMsg,
-    SystemStdOutMsg,
 )
-from dbt.exceptions import InternalException
+from dbt.exceptions import DbtInternalError
 from dbt.utils import _connection_exception_retry as connection_exception_retry
 from pathspec import PathSpec  # type: ignore
 
@@ -120,7 +115,7 @@
     exist. This function handles the case where two threads try to create
     a directory at once.
     """
-    raise InternalException(f"Can not create directory from {type(path)} ")
+    raise DbtInternalError(f"Can not create directory from {type(path)} ")
 
 
 @make_directory.register
