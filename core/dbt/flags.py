# Do not import the os package because we expose this package in jinja
<<<<<<< HEAD
from os import name as os_name, path as os_path, getcwd as os_getcwd, getenv as os_getenv
import multiprocessing
from argparse import Namespace

if os_name != "nt":
    # https://bugs.python.org/issue41567
    import multiprocessing.popen_spawn_posix  # type: ignore
from pathlib import Path
from typing import Optional

# PROFILES_DIR must be set before the other flags
# It also gets set in main.py and in set_from_args because the rpc server
# doesn't go through exactly the same main arg processing.
GLOBAL_PROFILES_DIR = os_path.join(os_path.expanduser("~"), ".dbt")
LOCAL_PROFILES_DIR = os_getcwd()
# Use the current working directory if there is a profiles.yml file present there
if os_path.exists(Path(LOCAL_PROFILES_DIR) / Path("profiles.yml")):
    DEFAULT_PROFILES_DIR = LOCAL_PROFILES_DIR
else:
    DEFAULT_PROFILES_DIR = GLOBAL_PROFILES_DIR
PROFILES_DIR = os_path.expanduser(os_getenv("DBT_PROFILES_DIR", DEFAULT_PROFILES_DIR))

STRICT_MODE = False  # Only here for backwards compatibility
FULL_REFRESH = False  # subcommand
STORE_FAILURES = False  # subcommand

# Global CLI commands
USE_EXPERIMENTAL_PARSER = None
STATIC_PARSER = None
WARN_ERROR = None
WARN_ERROR_OPTIONS = None
WRITE_JSON = None
PARTIAL_PARSE = None
USE_COLORS = None
DEBUG = None
LOG_FORMAT = None
VERSION_CHECK = None
FAIL_FAST = None
SEND_ANONYMOUS_USAGE_STATS = None
PRINTER_WIDTH = 80
WHICH = None
INDIRECT_SELECTION = None
LOG_CACHE_EVENTS = None
QUIET = None
NO_PRINT = None
CACHE_SELECTED_ONLY = None
TARGET_PATH = None
LOG_PATH = None

_NON_BOOLEAN_FLAGS = [
    "LOG_FORMAT",
    "PRINTER_WIDTH",
    "PROFILES_DIR",
    "INDIRECT_SELECTION",
    "TARGET_PATH",
    "LOG_PATH",
    "WARN_ERROR_OPTIONS",
]

_NON_DBT_ENV_FLAGS = ["DO_NOT_TRACK"]


# Global CLI defaults. These flags are set from three places:
# CLI args, environment variables, and user_config (profiles.yml).
# Environment variables use the pattern 'DBT_{flag name}', like DBT_PROFILES_DIR
flag_defaults = {
    "USE_EXPERIMENTAL_PARSER": False,
    "STATIC_PARSER": True,
    "WARN_ERROR": False,
    "WARN_ERROR_OPTIONS": "{}",
    "WRITE_JSON": True,
    "PARTIAL_PARSE": True,
    "USE_COLORS": True,
    "PROFILES_DIR": DEFAULT_PROFILES_DIR,
    "DEBUG": False,
    "LOG_FORMAT": None,
    "VERSION_CHECK": True,
    "FAIL_FAST": False,
    "SEND_ANONYMOUS_USAGE_STATS": True,
    "PRINTER_WIDTH": 80,
    "INDIRECT_SELECTION": "eager",
    "LOG_CACHE_EVENTS": False,
    "QUIET": False,
    "NO_PRINT": False,
    "CACHE_SELECTED_ONLY": False,
    "TARGET_PATH": None,
    "LOG_PATH": None,
}

=======
from os import getenv as os_getenv
from argparse import Namespace
from multiprocessing import get_context
from typing import Optional

>>>>>>> 57aef33f

# for setting up logger for legacy logger
def env_set_truthy(key: str) -> Optional[str]:
    """Return the value if it was set to a "truthy" string value or None
    otherwise.
    """
    value = os_getenv(key)
    if not value or value.lower() in ("0", "false", "f"):
        return None
    return value


<<<<<<< HEAD
def env_set_bool(env_value):
    if env_value in ("1", "t", "true", "y", "yes"):
        return True
    return False


def env_set_path(key: str) -> Optional[Path]:
    value = os_getenv(key)
    if value is None:
        return value
    else:
        return Path(value)
=======
# for setting up logger for legacy logger
ENABLE_LEGACY_LOGGER = env_set_truthy("DBT_ENABLE_LEGACY_LOGGER")
LOG_FORMAT = None
DEBUG = None
USE_COLORS = None
LOG_CACHE_EVENTS = None
QUIET = None
>>>>>>> 57aef33f

# This is not a flag, it's a place to store the lock
MP_CONTEXT = get_context()

<<<<<<< HEAD
MACRO_DEBUGGING = env_set_truthy("DBT_MACRO_DEBUGGING")
DEFER_MODE = env_set_truthy("DBT_DEFER_TO_STATE")
FAVOR_STATE_MODE = env_set_truthy("DBT_FAVOR_STATE")
ARTIFACT_STATE_PATH = env_set_path("DBT_ARTIFACT_STATE_PATH")
ENABLE_LEGACY_LOGGER = env_set_truthy("DBT_ENABLE_LEGACY_LOGGER")
=======
>>>>>>> 57aef33f

# this roughly follows the patten of EVENT_MANAGER in dbt/events/functions.py
# During de-globlization, we'll need to handle both similarly
# Match USE_COLORS default with default in dbt.cli.params.use_colors for use in --version
GLOBAL_FLAGS = Namespace(USE_COLORS=True)  # type: ignore


def set_flags(flags):
    global GLOBAL_FLAGS
    GLOBAL_FLAGS = flags

<<<<<<< HEAD
# This is not a flag, it's a place to store the lock
MP_CONTEXT = _get_context()


def set_from_args(args, user_config):
    # N.B. Multiple `globals` are purely for line length.
    # Because `global` is a parser directive (as opposed to a language construct)
    # black insists in putting them all on one line
    global STRICT_MODE, FULL_REFRESH, WARN_ERROR, WARN_ERROR_OPTIONS, USE_EXPERIMENTAL_PARSER, STATIC_PARSER
    global WRITE_JSON, PARTIAL_PARSE, USE_COLORS, STORE_FAILURES, PROFILES_DIR, DEBUG, LOG_FORMAT
    global INDIRECT_SELECTION, VERSION_CHECK, FAIL_FAST, SEND_ANONYMOUS_USAGE_STATS
    global PRINTER_WIDTH, WHICH, LOG_CACHE_EVENTS, QUIET, NO_PRINT, CACHE_SELECTED_ONLY
    global TARGET_PATH, LOG_PATH

    STRICT_MODE = False  # backwards compatibility
    # cli args without user_config or env var option
    FULL_REFRESH = getattr(args, "full_refresh", FULL_REFRESH)
    STORE_FAILURES = getattr(args, "store_failures", STORE_FAILURES)
    WHICH = getattr(args, "which", WHICH)

    # global cli flags with env var and user_config alternatives
    USE_EXPERIMENTAL_PARSER = get_flag_value("USE_EXPERIMENTAL_PARSER", args, user_config)
    STATIC_PARSER = get_flag_value("STATIC_PARSER", args, user_config)
    WARN_ERROR = get_flag_value("WARN_ERROR", args, user_config)
    WARN_ERROR_OPTIONS = get_flag_value("WARN_ERROR_OPTIONS", args, user_config)
    _check_mutually_exclusive(["WARN_ERROR", "WARN_ERROR_OPTIONS"], args, user_config)
    WRITE_JSON = get_flag_value("WRITE_JSON", args, user_config)
    PARTIAL_PARSE = get_flag_value("PARTIAL_PARSE", args, user_config)
    USE_COLORS = get_flag_value("USE_COLORS", args, user_config)
    PROFILES_DIR = get_flag_value("PROFILES_DIR", args, user_config)
    DEBUG = get_flag_value("DEBUG", args, user_config)
    LOG_FORMAT = get_flag_value("LOG_FORMAT", args, user_config)
    VERSION_CHECK = get_flag_value("VERSION_CHECK", args, user_config)
    FAIL_FAST = get_flag_value("FAIL_FAST", args, user_config)
    SEND_ANONYMOUS_USAGE_STATS = get_flag_value("SEND_ANONYMOUS_USAGE_STATS", args, user_config)
    PRINTER_WIDTH = get_flag_value("PRINTER_WIDTH", args, user_config)
    INDIRECT_SELECTION = get_flag_value("INDIRECT_SELECTION", args, user_config)
    LOG_CACHE_EVENTS = get_flag_value("LOG_CACHE_EVENTS", args, user_config)
    QUIET = get_flag_value("QUIET", args, user_config)
    NO_PRINT = get_flag_value("NO_PRINT", args, user_config)
    CACHE_SELECTED_ONLY = get_flag_value("CACHE_SELECTED_ONLY", args, user_config)
    TARGET_PATH = get_flag_value("TARGET_PATH", args, user_config)
    LOG_PATH = get_flag_value("LOG_PATH", args, user_config)

    _set_overrides_from_env()


def _set_overrides_from_env():
    global SEND_ANONYMOUS_USAGE_STATS

    flag_value = _get_flag_value_from_env("DO_NOT_TRACK")
    if flag_value is None:
        return

    SEND_ANONYMOUS_USAGE_STATS = not flag_value


def get_flag_value(flag, args, user_config):
    flag_value, _ = _load_flag_value(flag, args, user_config)

    if flag == "PRINTER_WIDTH":  # must be ints
        flag_value = int(flag_value)
    if flag == "PROFILES_DIR":
        flag_value = os_path.abspath(flag_value)

    return flag_value


def _check_mutually_exclusive(group, args, user_config):
    set_flag = None
    for flag in group:
        flag_set_by_user = not _flag_value_from_default(flag, args, user_config)
        if flag_set_by_user and set_flag:
            raise ValueError(f"{flag.lower()}: not allowed with argument {set_flag.lower()}")
        elif flag_set_by_user:
            set_flag = flag


def _flag_value_from_default(flag, args, user_config):
    _, from_default = _load_flag_value(flag, args, user_config)

    return from_default


def _load_flag_value(flag, args, user_config):
    lc_flag = flag.lower()
    flag_value = getattr(args, lc_flag, None)
    if flag_value is not None:
        return flag_value, False

    flag_value = _get_flag_value_from_env(flag)
    if flag_value is not None:
        return flag_value, False

    if user_config is not None and getattr(user_config, lc_flag, None) is not None:
        return getattr(user_config, lc_flag), False

    return flag_defaults[flag], True


def _get_flag_value_from_env(flag):
    # Environment variables use pattern 'DBT_{flag name}'
    env_flag = _get_env_flag(flag)
    env_value = os_getenv(env_flag)
    if env_value is None or env_value == "":
        return None

    if flag in _NON_BOOLEAN_FLAGS:
        flag_value = env_value
    else:
        flag_value = env_set_bool(env_value.lower())
=======

def get_flags():
    return GLOBAL_FLAGS
>>>>>>> 57aef33f


def set_from_args(args: Namespace, user_config):
    global GLOBAL_FLAGS
    from dbt.cli.main import cli
    from dbt.cli.flags import Flags, convert_config

    # make a dummy context to get the flags, totally arbitrary
    ctx = cli.make_context("run", ["run"])
    flags = Flags(ctx, user_config)
    for arg_name, args_param_value in vars(args).items():
        args_param_value = convert_config(arg_name, args_param_value)
        object.__setattr__(flags, arg_name.upper(), args_param_value)
        object.__setattr__(flags, arg_name.lower(), args_param_value)
    GLOBAL_FLAGS = flags  # type: ignore


def get_flag_dict():
<<<<<<< HEAD
    return {
        "use_experimental_parser": USE_EXPERIMENTAL_PARSER,
        "static_parser": STATIC_PARSER,
        "warn_error": WARN_ERROR,
        "warn_error_options": WARN_ERROR_OPTIONS,
        "write_json": WRITE_JSON,
        "partial_parse": PARTIAL_PARSE,
        "use_colors": USE_COLORS,
        "profiles_dir": PROFILES_DIR,
        "debug": DEBUG,
        "log_format": LOG_FORMAT,
        "version_check": VERSION_CHECK,
        "fail_fast": FAIL_FAST,
        "send_anonymous_usage_stats": SEND_ANONYMOUS_USAGE_STATS,
        "printer_width": PRINTER_WIDTH,
        "indirect_selection": INDIRECT_SELECTION,
        "log_cache_events": LOG_CACHE_EVENTS,
        "quiet": QUIET,
        "no_print": NO_PRINT,
        "cache_selected_only": CACHE_SELECTED_ONLY,
        "target_path": TARGET_PATH,
        "log_path": LOG_PATH,
    }
=======
    flag_attr = {
        "use_experimental_parser",
        "static_parser",
        "warn_error",
        "warn_error_options",
        "write_json",
        "partial_parse",
        "use_colors",
        "profiles_dir",
        "debug",
        "log_format",
        "version_check",
        "fail_fast",
        "send_anonymous_usage_stats",
        "printer_width",
        "indirect_selection",
        "log_cache_events",
        "quiet",
        "no_print",
        "cache_selected_only",
        "target_path",
        "log_path",
    }
    return {key: getattr(GLOBAL_FLAGS, key.upper(), None) for key in flag_attr}
>>>>>>> 57aef33f


# This is used by core/dbt/context/base.py to return a flag object
# in Jinja.
def get_flag_obj():
    new_flags = Namespace()
<<<<<<< HEAD
    for k, v in get_flag_dict().items():
        setattr(new_flags, k.upper(), v)
    # The following 3 are CLI arguments only so they're not full-fledged flags,
    # but we put in flags for users.
    setattr(new_flags, "FULL_REFRESH", FULL_REFRESH)
    setattr(new_flags, "STORE_FAILURES", STORE_FAILURES)
    setattr(new_flags, "WHICH", WHICH)
=======
    for key, val in get_flag_dict().items():
        setattr(new_flags, key.upper(), val)
    # The following 3 are CLI arguments only so they're not full-fledged flags,
    # but we put in flags for users.
    setattr(new_flags, "FULL_REFRESH", getattr(GLOBAL_FLAGS, "FULL_REFRESH", None))
    setattr(new_flags, "STORE_FAILURES", getattr(GLOBAL_FLAGS, "STORE_FAILURES", None))
    setattr(new_flags, "WHICH", getattr(GLOBAL_FLAGS, "WHICH", None))
>>>>>>> 57aef33f
    return new_flags<|MERGE_RESOLUTION|>--- conflicted
+++ resolved
@@ -1,101 +1,9 @@
 # Do not import the os package because we expose this package in jinja
-<<<<<<< HEAD
-from os import name as os_name, path as os_path, getcwd as os_getcwd, getenv as os_getenv
-import multiprocessing
-from argparse import Namespace
-
-if os_name != "nt":
-    # https://bugs.python.org/issue41567
-    import multiprocessing.popen_spawn_posix  # type: ignore
-from pathlib import Path
-from typing import Optional
-
-# PROFILES_DIR must be set before the other flags
-# It also gets set in main.py and in set_from_args because the rpc server
-# doesn't go through exactly the same main arg processing.
-GLOBAL_PROFILES_DIR = os_path.join(os_path.expanduser("~"), ".dbt")
-LOCAL_PROFILES_DIR = os_getcwd()
-# Use the current working directory if there is a profiles.yml file present there
-if os_path.exists(Path(LOCAL_PROFILES_DIR) / Path("profiles.yml")):
-    DEFAULT_PROFILES_DIR = LOCAL_PROFILES_DIR
-else:
-    DEFAULT_PROFILES_DIR = GLOBAL_PROFILES_DIR
-PROFILES_DIR = os_path.expanduser(os_getenv("DBT_PROFILES_DIR", DEFAULT_PROFILES_DIR))
-
-STRICT_MODE = False  # Only here for backwards compatibility
-FULL_REFRESH = False  # subcommand
-STORE_FAILURES = False  # subcommand
-
-# Global CLI commands
-USE_EXPERIMENTAL_PARSER = None
-STATIC_PARSER = None
-WARN_ERROR = None
-WARN_ERROR_OPTIONS = None
-WRITE_JSON = None
-PARTIAL_PARSE = None
-USE_COLORS = None
-DEBUG = None
-LOG_FORMAT = None
-VERSION_CHECK = None
-FAIL_FAST = None
-SEND_ANONYMOUS_USAGE_STATS = None
-PRINTER_WIDTH = 80
-WHICH = None
-INDIRECT_SELECTION = None
-LOG_CACHE_EVENTS = None
-QUIET = None
-NO_PRINT = None
-CACHE_SELECTED_ONLY = None
-TARGET_PATH = None
-LOG_PATH = None
-
-_NON_BOOLEAN_FLAGS = [
-    "LOG_FORMAT",
-    "PRINTER_WIDTH",
-    "PROFILES_DIR",
-    "INDIRECT_SELECTION",
-    "TARGET_PATH",
-    "LOG_PATH",
-    "WARN_ERROR_OPTIONS",
-]
-
-_NON_DBT_ENV_FLAGS = ["DO_NOT_TRACK"]
-
-
-# Global CLI defaults. These flags are set from three places:
-# CLI args, environment variables, and user_config (profiles.yml).
-# Environment variables use the pattern 'DBT_{flag name}', like DBT_PROFILES_DIR
-flag_defaults = {
-    "USE_EXPERIMENTAL_PARSER": False,
-    "STATIC_PARSER": True,
-    "WARN_ERROR": False,
-    "WARN_ERROR_OPTIONS": "{}",
-    "WRITE_JSON": True,
-    "PARTIAL_PARSE": True,
-    "USE_COLORS": True,
-    "PROFILES_DIR": DEFAULT_PROFILES_DIR,
-    "DEBUG": False,
-    "LOG_FORMAT": None,
-    "VERSION_CHECK": True,
-    "FAIL_FAST": False,
-    "SEND_ANONYMOUS_USAGE_STATS": True,
-    "PRINTER_WIDTH": 80,
-    "INDIRECT_SELECTION": "eager",
-    "LOG_CACHE_EVENTS": False,
-    "QUIET": False,
-    "NO_PRINT": False,
-    "CACHE_SELECTED_ONLY": False,
-    "TARGET_PATH": None,
-    "LOG_PATH": None,
-}
-
-=======
 from os import getenv as os_getenv
 from argparse import Namespace
 from multiprocessing import get_context
 from typing import Optional
 
->>>>>>> 57aef33f
 
 # for setting up logger for legacy logger
 def env_set_truthy(key: str) -> Optional[str]:
@@ -108,20 +16,6 @@
     return value
 
 
-<<<<<<< HEAD
-def env_set_bool(env_value):
-    if env_value in ("1", "t", "true", "y", "yes"):
-        return True
-    return False
-
-
-def env_set_path(key: str) -> Optional[Path]:
-    value = os_getenv(key)
-    if value is None:
-        return value
-    else:
-        return Path(value)
-=======
 # for setting up logger for legacy logger
 ENABLE_LEGACY_LOGGER = env_set_truthy("DBT_ENABLE_LEGACY_LOGGER")
 LOG_FORMAT = None
@@ -129,19 +23,10 @@
 USE_COLORS = None
 LOG_CACHE_EVENTS = None
 QUIET = None
->>>>>>> 57aef33f
 
 # This is not a flag, it's a place to store the lock
 MP_CONTEXT = get_context()
 
-<<<<<<< HEAD
-MACRO_DEBUGGING = env_set_truthy("DBT_MACRO_DEBUGGING")
-DEFER_MODE = env_set_truthy("DBT_DEFER_TO_STATE")
-FAVOR_STATE_MODE = env_set_truthy("DBT_FAVOR_STATE")
-ARTIFACT_STATE_PATH = env_set_path("DBT_ARTIFACT_STATE_PATH")
-ENABLE_LEGACY_LOGGER = env_set_truthy("DBT_ENABLE_LEGACY_LOGGER")
-=======
->>>>>>> 57aef33f
 
 # this roughly follows the patten of EVENT_MANAGER in dbt/events/functions.py
 # During de-globlization, we'll need to handle both similarly
@@ -153,123 +38,9 @@
     global GLOBAL_FLAGS
     GLOBAL_FLAGS = flags
 
-<<<<<<< HEAD
-# This is not a flag, it's a place to store the lock
-MP_CONTEXT = _get_context()
-
-
-def set_from_args(args, user_config):
-    # N.B. Multiple `globals` are purely for line length.
-    # Because `global` is a parser directive (as opposed to a language construct)
-    # black insists in putting them all on one line
-    global STRICT_MODE, FULL_REFRESH, WARN_ERROR, WARN_ERROR_OPTIONS, USE_EXPERIMENTAL_PARSER, STATIC_PARSER
-    global WRITE_JSON, PARTIAL_PARSE, USE_COLORS, STORE_FAILURES, PROFILES_DIR, DEBUG, LOG_FORMAT
-    global INDIRECT_SELECTION, VERSION_CHECK, FAIL_FAST, SEND_ANONYMOUS_USAGE_STATS
-    global PRINTER_WIDTH, WHICH, LOG_CACHE_EVENTS, QUIET, NO_PRINT, CACHE_SELECTED_ONLY
-    global TARGET_PATH, LOG_PATH
-
-    STRICT_MODE = False  # backwards compatibility
-    # cli args without user_config or env var option
-    FULL_REFRESH = getattr(args, "full_refresh", FULL_REFRESH)
-    STORE_FAILURES = getattr(args, "store_failures", STORE_FAILURES)
-    WHICH = getattr(args, "which", WHICH)
-
-    # global cli flags with env var and user_config alternatives
-    USE_EXPERIMENTAL_PARSER = get_flag_value("USE_EXPERIMENTAL_PARSER", args, user_config)
-    STATIC_PARSER = get_flag_value("STATIC_PARSER", args, user_config)
-    WARN_ERROR = get_flag_value("WARN_ERROR", args, user_config)
-    WARN_ERROR_OPTIONS = get_flag_value("WARN_ERROR_OPTIONS", args, user_config)
-    _check_mutually_exclusive(["WARN_ERROR", "WARN_ERROR_OPTIONS"], args, user_config)
-    WRITE_JSON = get_flag_value("WRITE_JSON", args, user_config)
-    PARTIAL_PARSE = get_flag_value("PARTIAL_PARSE", args, user_config)
-    USE_COLORS = get_flag_value("USE_COLORS", args, user_config)
-    PROFILES_DIR = get_flag_value("PROFILES_DIR", args, user_config)
-    DEBUG = get_flag_value("DEBUG", args, user_config)
-    LOG_FORMAT = get_flag_value("LOG_FORMAT", args, user_config)
-    VERSION_CHECK = get_flag_value("VERSION_CHECK", args, user_config)
-    FAIL_FAST = get_flag_value("FAIL_FAST", args, user_config)
-    SEND_ANONYMOUS_USAGE_STATS = get_flag_value("SEND_ANONYMOUS_USAGE_STATS", args, user_config)
-    PRINTER_WIDTH = get_flag_value("PRINTER_WIDTH", args, user_config)
-    INDIRECT_SELECTION = get_flag_value("INDIRECT_SELECTION", args, user_config)
-    LOG_CACHE_EVENTS = get_flag_value("LOG_CACHE_EVENTS", args, user_config)
-    QUIET = get_flag_value("QUIET", args, user_config)
-    NO_PRINT = get_flag_value("NO_PRINT", args, user_config)
-    CACHE_SELECTED_ONLY = get_flag_value("CACHE_SELECTED_ONLY", args, user_config)
-    TARGET_PATH = get_flag_value("TARGET_PATH", args, user_config)
-    LOG_PATH = get_flag_value("LOG_PATH", args, user_config)
-
-    _set_overrides_from_env()
-
-
-def _set_overrides_from_env():
-    global SEND_ANONYMOUS_USAGE_STATS
-
-    flag_value = _get_flag_value_from_env("DO_NOT_TRACK")
-    if flag_value is None:
-        return
-
-    SEND_ANONYMOUS_USAGE_STATS = not flag_value
-
-
-def get_flag_value(flag, args, user_config):
-    flag_value, _ = _load_flag_value(flag, args, user_config)
-
-    if flag == "PRINTER_WIDTH":  # must be ints
-        flag_value = int(flag_value)
-    if flag == "PROFILES_DIR":
-        flag_value = os_path.abspath(flag_value)
-
-    return flag_value
-
-
-def _check_mutually_exclusive(group, args, user_config):
-    set_flag = None
-    for flag in group:
-        flag_set_by_user = not _flag_value_from_default(flag, args, user_config)
-        if flag_set_by_user and set_flag:
-            raise ValueError(f"{flag.lower()}: not allowed with argument {set_flag.lower()}")
-        elif flag_set_by_user:
-            set_flag = flag
-
-
-def _flag_value_from_default(flag, args, user_config):
-    _, from_default = _load_flag_value(flag, args, user_config)
-
-    return from_default
-
-
-def _load_flag_value(flag, args, user_config):
-    lc_flag = flag.lower()
-    flag_value = getattr(args, lc_flag, None)
-    if flag_value is not None:
-        return flag_value, False
-
-    flag_value = _get_flag_value_from_env(flag)
-    if flag_value is not None:
-        return flag_value, False
-
-    if user_config is not None and getattr(user_config, lc_flag, None) is not None:
-        return getattr(user_config, lc_flag), False
-
-    return flag_defaults[flag], True
-
-
-def _get_flag_value_from_env(flag):
-    # Environment variables use pattern 'DBT_{flag name}'
-    env_flag = _get_env_flag(flag)
-    env_value = os_getenv(env_flag)
-    if env_value is None or env_value == "":
-        return None
-
-    if flag in _NON_BOOLEAN_FLAGS:
-        flag_value = env_value
-    else:
-        flag_value = env_set_bool(env_value.lower())
-=======
 
 def get_flags():
     return GLOBAL_FLAGS
->>>>>>> 57aef33f
 
 
 def set_from_args(args: Namespace, user_config):
@@ -288,31 +59,6 @@
 
 
 def get_flag_dict():
-<<<<<<< HEAD
-    return {
-        "use_experimental_parser": USE_EXPERIMENTAL_PARSER,
-        "static_parser": STATIC_PARSER,
-        "warn_error": WARN_ERROR,
-        "warn_error_options": WARN_ERROR_OPTIONS,
-        "write_json": WRITE_JSON,
-        "partial_parse": PARTIAL_PARSE,
-        "use_colors": USE_COLORS,
-        "profiles_dir": PROFILES_DIR,
-        "debug": DEBUG,
-        "log_format": LOG_FORMAT,
-        "version_check": VERSION_CHECK,
-        "fail_fast": FAIL_FAST,
-        "send_anonymous_usage_stats": SEND_ANONYMOUS_USAGE_STATS,
-        "printer_width": PRINTER_WIDTH,
-        "indirect_selection": INDIRECT_SELECTION,
-        "log_cache_events": LOG_CACHE_EVENTS,
-        "quiet": QUIET,
-        "no_print": NO_PRINT,
-        "cache_selected_only": CACHE_SELECTED_ONLY,
-        "target_path": TARGET_PATH,
-        "log_path": LOG_PATH,
-    }
-=======
     flag_attr = {
         "use_experimental_parser",
         "static_parser",
@@ -337,22 +83,12 @@
         "log_path",
     }
     return {key: getattr(GLOBAL_FLAGS, key.upper(), None) for key in flag_attr}
->>>>>>> 57aef33f
 
 
 # This is used by core/dbt/context/base.py to return a flag object
 # in Jinja.
 def get_flag_obj():
     new_flags = Namespace()
-<<<<<<< HEAD
-    for k, v in get_flag_dict().items():
-        setattr(new_flags, k.upper(), v)
-    # The following 3 are CLI arguments only so they're not full-fledged flags,
-    # but we put in flags for users.
-    setattr(new_flags, "FULL_REFRESH", FULL_REFRESH)
-    setattr(new_flags, "STORE_FAILURES", STORE_FAILURES)
-    setattr(new_flags, "WHICH", WHICH)
-=======
     for key, val in get_flag_dict().items():
         setattr(new_flags, key.upper(), val)
     # The following 3 are CLI arguments only so they're not full-fledged flags,
@@ -360,5 +96,4 @@
     setattr(new_flags, "FULL_REFRESH", getattr(GLOBAL_FLAGS, "FULL_REFRESH", None))
     setattr(new_flags, "STORE_FAILURES", getattr(GLOBAL_FLAGS, "STORE_FAILURES", None))
     setattr(new_flags, "WHICH", getattr(GLOBAL_FLAGS, "WHICH", None))
->>>>>>> 57aef33f
     return new_flags