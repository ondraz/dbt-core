import abc
from concurrent.futures import as_completed, Future
from contextlib import contextmanager
from datetime import datetime
from enum import Enum
import time
from itertools import chain
from typing import (
    Any,
    Callable,
    Dict,
    Iterable,
    Iterator,
    List,
    Mapping,
    Optional,
    Set,
    Tuple,
    Type,
    TypedDict,
    Union,
)

from dbt.adapters.capability import Capability, CapabilityDict
from dbt.contracts.graph.nodes import ColumnLevelConstraint, ConstraintType, ModelLevelConstraint

import agate
import pytz

from dbt.exceptions import (
    DbtInternalError,
    DbtRuntimeError,
    DbtValidationError,
    MacroArgTypeError,
    MacroResultError,
    NotImplementedError,
    NullRelationCacheAttemptedError,
    NullRelationDropAttemptedError,
    QuoteConfigTypeError,
    RelationReturnedMultipleResultsError,
    RenameToNoneAttemptedError,
    SnapshotTargetIncompleteError,
    SnapshotTargetNotSnapshotTableError,
    UnexpectedNonTimestampError,
    UnexpectedNullError,
)

from dbt.adapters.protocol import AdapterConfig
from dbt.clients.agate_helper import (
    empty_table,
    get_column_value_uncased,
    merge_tables,
    table_from_rows,
)
from dbt.clients.jinja import MacroGenerator
from dbt.contracts.graph.manifest import Manifest, MacroManifest
from dbt.contracts.graph.nodes import ResultNode
from dbt.common.events.functions import fire_event, warn_or_error
from dbt.common.events.types import (
    CacheMiss,
    ListRelations,
    CodeExecution,
    CodeExecutionStatus,
    CatalogGenerationError,
    ConstraintNotSupported,
    ConstraintNotEnforced,
)
from dbt.utils import filter_null_values, executor, cast_to_str, AttrDict

from dbt.adapters.base.connections import Connection, AdapterResponse, BaseConnectionManager
from dbt.adapters.base.meta import AdapterMeta, available
from dbt.adapters.base.relation import (
    ComponentName,
    BaseRelation,
    InformationSchema,
    SchemaSearchMap,
)
from dbt.adapters.base import Column as BaseColumn
from dbt.adapters.base import Credentials
from dbt.adapters.cache import RelationsCache, _make_ref_key_dict
from dbt import deprecations

GET_CATALOG_MACRO_NAME = "get_catalog"
GET_CATALOG_RELATIONS_MACRO_NAME = "get_catalog_relations"
FRESHNESS_MACRO_NAME = "collect_freshness"
GET_RELATION_LAST_MODIFIED_MACRO_NAME = "get_relation_last_modified"


class ConstraintSupport(str, Enum):
    ENFORCED = "enforced"
    NOT_ENFORCED = "not_enforced"
    NOT_SUPPORTED = "not_supported"


def _expect_row_value(key: str, row: agate.Row):
    if key not in row.keys():
        raise DbtInternalError(
            'Got a row without "{}" column, columns: {}'.format(key, row.keys())
        )
    return row[key]


def _catalog_filter_schemas(manifest: Manifest) -> Callable[[agate.Row], bool]:
    """Return a function that takes a row and decides if the row should be
    included in the catalog output.
    """
    schemas = frozenset((d.lower(), s.lower()) for d, s in manifest.get_used_schemas())

    def test(row: agate.Row) -> bool:
        table_database = _expect_row_value("table_database", row)
        table_schema = _expect_row_value("table_schema", row)
        # the schema may be present but None, which is not an error and should
        # be filtered out
        if table_schema is None:
            return False
        return (table_database.lower(), table_schema.lower()) in schemas

    return test


def _utc(dt: Optional[datetime], source: Optional[BaseRelation], field_name: str) -> datetime:
    """If dt has a timezone, return a new datetime that's in UTC. Otherwise,
    assume the datetime is already for UTC and add the timezone.
    """
    if dt is None:
        raise UnexpectedNullError(field_name, source)

    elif not hasattr(dt, "tzinfo"):
        raise UnexpectedNonTimestampError(field_name, source, dt)

    elif dt.tzinfo:
        return dt.astimezone(pytz.UTC)
    else:
        return dt.replace(tzinfo=pytz.UTC)


def _relation_name(rel: Optional[BaseRelation]) -> str:
    if rel is None:
        return "null relation"
    else:
        return str(rel)


def log_code_execution(code_execution_function):
    # decorator to log code and execution time
    if code_execution_function.__name__ != "submit_python_job":
        raise ValueError("this should be only used to log submit_python_job now")

    def execution_with_log(*args):
        self = args[0]
        connection_name = self.connections.get_thread_connection().name
        fire_event(CodeExecution(conn_name=connection_name, code_content=args[2]))
        start_time = time.time()
        response = code_execution_function(*args)
        fire_event(
            CodeExecutionStatus(
                status=response._message, elapsed=round((time.time() - start_time), 2)
            )
        )
        return response

    return execution_with_log


class PythonJobHelper:
    def __init__(self, parsed_model: Dict, credential: Credentials) -> None:
        raise NotImplementedError("PythonJobHelper is not implemented yet")

    def submit(self, compiled_code: str) -> Any:
        raise NotImplementedError("PythonJobHelper submit function is not implemented yet")


class FreshnessResponse(TypedDict):
    max_loaded_at: datetime
    snapshotted_at: datetime
    age: float  # age in seconds


class BaseAdapter(metaclass=AdapterMeta):
    """The BaseAdapter provides an abstract base class for adapters.

    Adapters must implement the following methods and macros. Some of the
    methods can be safely overridden as a noop, where it makes sense
    (transactions on databases that don't support them, for instance). Those
    methods are marked with a (passable) in their docstrings. Check docstrings
    for type information, etc.

    To implement a macro, implement "${adapter_type}__${macro_name}" in the
    adapter's internal project.

    To invoke a method in an adapter macro, call it on the 'adapter' Jinja
    object using dot syntax.

    To invoke a method in model code, add the @available decorator atop a method
    declaration. Methods are invoked as macros.

    Methods:
        - exception_handler
        - date_function
        - list_schemas
        - drop_relation
        - truncate_relation
        - rename_relation
        - get_columns_in_relation
        - get_column_schema_from_query
        - expand_column_types
        - list_relations_without_caching
        - is_cancelable
        - create_schema
        - drop_schema
        - quote
        - convert_text_type
        - convert_number_type
        - convert_boolean_type
        - convert_datetime_type
        - convert_date_type
        - convert_time_type
        - standardize_grants_dict

    Macros:
        - get_catalog
    """

    Relation: Type[BaseRelation] = BaseRelation
    Column: Type[BaseColumn] = BaseColumn
    ConnectionManager: Type[BaseConnectionManager]

    # A set of clobber config fields accepted by this adapter
    # for use in materializations
    AdapterSpecificConfigs: Type[AdapterConfig] = AdapterConfig

    CONSTRAINT_SUPPORT = {
        ConstraintType.check: ConstraintSupport.NOT_SUPPORTED,
        ConstraintType.not_null: ConstraintSupport.ENFORCED,
        ConstraintType.unique: ConstraintSupport.NOT_ENFORCED,
        ConstraintType.primary_key: ConstraintSupport.NOT_ENFORCED,
        ConstraintType.foreign_key: ConstraintSupport.ENFORCED,
    }

<<<<<<< HEAD
    # This static member variable can be overriden in concrete adapter
    # implementations to indicate adapter support for optional capabilities.
    _capabilities = CapabilityDict({})

=======
>>>>>>> 29f734df
    def __init__(self, config) -> None:
        self.config = config
        self.cache = RelationsCache()
        self.connections = self.ConnectionManager(config)
        self._macro_manifest_lazy: Optional[MacroManifest] = None

    ###
    # Methods that pass through to the connection manager
    ###
    def acquire_connection(self, name=None) -> Connection:
        return self.connections.set_connection_name(name)

    def release_connection(self) -> None:
        self.connections.release()

    def cleanup_connections(self) -> None:
        self.connections.cleanup_all()

    def clear_transaction(self) -> None:
        self.connections.clear_transaction()

    def commit_if_has_connection(self) -> None:
        self.connections.commit_if_has_connection()

    def debug_query(self) -> None:
        self.execute("select 1 as id")

    def nice_connection_name(self) -> str:
        conn = self.connections.get_if_exists()
        if conn is None or conn.name is None:
            return "<None>"
        return conn.name

    @contextmanager
    def connection_named(self, name: str, node: Optional[ResultNode] = None) -> Iterator[None]:
        try:
            if self.connections.query_header is not None:
                self.connections.query_header.set(name, node)
            self.acquire_connection(name)
            yield
        finally:
            self.release_connection()
            if self.connections.query_header is not None:
                self.connections.query_header.reset()

    @contextmanager
    def connection_for(self, node: ResultNode) -> Iterator[None]:
        with self.connection_named(node.unique_id, node):
            yield

    @available.parse(lambda *a, **k: ("", empty_table()))
    def execute(
        self, sql: str, auto_begin: bool = False, fetch: bool = False, limit: Optional[int] = None
    ) -> Tuple[AdapterResponse, agate.Table]:
        """Execute the given SQL. This is a thin wrapper around
        ConnectionManager.execute.

        :param str sql: The sql to execute.
        :param bool auto_begin: If set, and dbt is not currently inside a
            transaction, automatically begin one.
        :param bool fetch: If set, fetch results.
        :param Optional[int] limit: If set, only fetch n number of rows
        :return: A tuple of the query status and results (empty if fetch=False).
        :rtype: Tuple[AdapterResponse, agate.Table]
        """
        return self.connections.execute(sql=sql, auto_begin=auto_begin, fetch=fetch, limit=limit)

    def validate_sql(self, sql: str) -> AdapterResponse:
        """Submit the given SQL to the engine for validation, but not execution.

        This should throw an appropriate exception if the input SQL is invalid, although
        in practice that will generally be handled by delegating to an existing method
        for execution and allowing the error handler to take care of the rest.

        :param str sql: The sql to validate
        """
        raise NotImplementedError("`validate_sql` is not implemented for this adapter!")

    @available.parse(lambda *a, **k: [])
    def get_column_schema_from_query(self, sql: str) -> List[BaseColumn]:
        """Get a list of the Columns with names and data types from the given sql."""
        _, cursor = self.connections.add_select_query(sql)
        columns = [
            self.Column.create(
                column_name, self.connections.data_type_code_to_name(column_type_code)
            )
            # https://peps.python.org/pep-0249/#description
            for column_name, column_type_code, *_ in cursor.description
        ]
        return columns

    @available.parse(lambda *a, **k: ("", empty_table()))
    def get_partitions_metadata(self, table: str) -> Tuple[agate.Table]:
        """
        TODO: Can we move this to dbt-bigquery?
        Obtain partitions metadata for a BigQuery partitioned table.

        :param str table: a partitioned table id, in standard SQL format.
        :return: a partition metadata tuple, as described in
            https://cloud.google.com/bigquery/docs/creating-partitioned-tables#getting_partition_metadata_using_meta_tables.
        :rtype: agate.Table
        """
        if hasattr(self.connections, "get_partitions_metadata"):
            return self.connections.get_partitions_metadata(table=table)
        else:
            raise NotImplementedError(
                "`get_partitions_metadata` is not implemented for this adapter!"
            )

    ###
    # Methods that should never be overridden
    ###
    @classmethod
    def type(cls) -> str:
        """Get the type of this adapter. Types must be class-unique and
        consistent.

        :return: The type name
        :rtype: str
        """
        return cls.ConnectionManager.TYPE

    @property
    def _macro_manifest(self) -> MacroManifest:
        if self._macro_manifest_lazy is None:
            return self.load_macro_manifest()
        return self._macro_manifest_lazy

    def check_macro_manifest(self) -> Optional[MacroManifest]:
        """Return the internal manifest (used for executing macros) if it's
        been initialized, otherwise return None.
        """
        return self._macro_manifest_lazy

    def load_macro_manifest(self, base_macros_only=False) -> MacroManifest:
        # base_macros_only is for the test framework
        if self._macro_manifest_lazy is None:
            # avoid a circular import
            from dbt.parser.manifest import ManifestLoader

            manifest = ManifestLoader.load_macros(
                self.config,
                self.connections.set_query_header,
                base_macros_only=base_macros_only,
            )
            # TODO CT-211
            self._macro_manifest_lazy = manifest  # type: ignore[assignment]
        # TODO CT-211
        return self._macro_manifest_lazy  # type: ignore[return-value]

    def clear_macro_manifest(self):
        if self._macro_manifest_lazy is not None:
            self._macro_manifest_lazy = None

    ###
    # Caching methods
    ###
    def _schema_is_cached(self, database: Optional[str], schema: str) -> bool:
        """Check if the schema is cached, and by default logs if it is not."""

        if (database, schema) not in self.cache:
            fire_event(
                CacheMiss(
                    conn_name=self.nice_connection_name(),
                    database=cast_to_str(database),
                    schema=schema,
                )
            )
            return False
        else:
            return True

    def _get_cache_schemas(self, manifest: Manifest) -> Set[BaseRelation]:
        """Get the set of schema relations that the cache logic needs to
        populate. This means only executable nodes are included.
        """
        # the cache only cares about executable nodes
        return {
            self.Relation.create_from(self.config, node).without_identifier()
            for node in manifest.nodes.values()
            if (node.is_relational and not node.is_ephemeral_model and not node.is_external_node)
        }

    def _get_catalog_schemas(self, manifest: Manifest) -> SchemaSearchMap:
        """Get a mapping of each node's "information_schema" relations to a
        set of all schemas expected in that information_schema.

        There may be keys that are technically duplicates on the database side,
        for example all of '"foo", 'foo', '"FOO"' and 'FOO' could coexist as
        databases, and values could overlap as appropriate. All values are
        lowercase strings.
        """
        info_schema_name_map = SchemaSearchMap()
        relations = self._get_catalog_relations(manifest)
        for relation in relations:
            info_schema_name_map.add(relation)
        # result is a map whose keys are information_schema Relations without
        # identifiers that have appropriate database prefixes, and whose values
        # are sets of lowercase schema names that are valid members of those
        # databases
        return info_schema_name_map

    def _get_catalog_relations_by_info_schema(
        self, relations
    ) -> Dict[InformationSchema, List[BaseRelation]]:
        relations_by_info_schema: Dict[InformationSchema, List[BaseRelation]] = dict()
        for relation in relations:
            info_schema = relation.information_schema_only()
            if info_schema not in relations_by_info_schema:
                relations_by_info_schema[info_schema] = []
            relations_by_info_schema[info_schema].append(relation)

        return relations_by_info_schema

    def _get_catalog_relations(
        self, manifest: Manifest, selected_nodes: Optional[Set] = None
    ) -> List[BaseRelation]:
        nodes: Iterator[ResultNode]
        if selected_nodes:
            selected: List[ResultNode] = []
            for unique_id in selected_nodes:
                if unique_id in manifest.nodes:
                    node = manifest.nodes[unique_id]
                    if node.is_relational and not node.is_ephemeral_model:
                        selected.append(node)
                elif unique_id in manifest.sources:
                    source = manifest.sources[unique_id]
                    selected.append(source)
            nodes = iter(selected)
        else:
            nodes = chain(
                [
                    node
                    for node in manifest.nodes.values()
                    if (node.is_relational and not node.is_ephemeral_model)
                ],
                manifest.sources.values(),
            )

        relations = [self.Relation.create_from(self.config, n) for n in nodes]
        return relations

    def _relations_cache_for_schemas(
        self, manifest: Manifest, cache_schemas: Optional[Set[BaseRelation]] = None
    ) -> None:
        """Populate the relations cache for the given schemas. Returns an
        iterable of the schemas populated, as strings.
        """
        if not cache_schemas:
            cache_schemas = self._get_cache_schemas(manifest)
        with executor(self.config) as tpe:
            futures: List[Future[List[BaseRelation]]] = []
            for cache_schema in cache_schemas:
                fut = tpe.submit_connected(
                    self,
                    f"list_{cache_schema.database}_{cache_schema.schema}",
                    self.list_relations_without_caching,
                    cache_schema,
                )
                futures.append(fut)

            for future in as_completed(futures):
                # if we can't read the relations we need to just raise anyway,
                # so just call future.result() and let that raise on failure
                for relation in future.result():
                    self.cache.add(relation)

        # it's possible that there were no relations in some schemas. We want
        # to insert the schemas we query into the cache's `.schemas` attribute
        # so we can check it later
        cache_update: Set[Tuple[Optional[str], str]] = set()
        for relation in cache_schemas:
            if relation.schema:
                cache_update.add((relation.database, relation.schema))
        self.cache.update_schemas(cache_update)

    def set_relations_cache(
        self,
        manifest: Manifest,
        clear: bool = False,
        required_schemas: Optional[Set[BaseRelation]] = None,
    ) -> None:
        """Run a query that gets a populated cache of the relations in the
        database and set the cache on this adapter.
        """
        with self.cache.lock:
            if clear:
                self.cache.clear()
            self._relations_cache_for_schemas(manifest, required_schemas)

    @available
    def cache_added(self, relation: Optional[BaseRelation]) -> str:
        """Cache a new relation in dbt. It will show up in `list relations`."""
        if relation is None:
            name = self.nice_connection_name()
            raise NullRelationCacheAttemptedError(name)
        self.cache.add(relation)
        # so jinja doesn't render things
        return ""

    @available
    def cache_dropped(self, relation: Optional[BaseRelation]) -> str:
        """Drop a relation in dbt. It will no longer show up in
        `list relations`, and any bound views will be dropped from the cache
        """
        if relation is None:
            name = self.nice_connection_name()
            raise NullRelationDropAttemptedError(name)
        self.cache.drop(relation)
        return ""

    @available
    def cache_renamed(
        self,
        from_relation: Optional[BaseRelation],
        to_relation: Optional[BaseRelation],
    ) -> str:
        """Rename a relation in dbt. It will show up with a new name in
        `list_relations`, but bound views will remain bound.
        """
        if from_relation is None or to_relation is None:
            name = self.nice_connection_name()
            src_name = _relation_name(from_relation)
            dst_name = _relation_name(to_relation)
            raise RenameToNoneAttemptedError(src_name, dst_name, name)

        self.cache.rename(from_relation, to_relation)
        return ""

    ###
    # Abstract methods for database-specific values, attributes, and types
    ###
    @classmethod
    @abc.abstractmethod
    def date_function(cls) -> str:
        """Get the date function used by this adapter's database."""
        raise NotImplementedError("`date_function` is not implemented for this adapter!")

    @classmethod
    @abc.abstractmethod
    def is_cancelable(cls) -> bool:
        raise NotImplementedError("`is_cancelable` is not implemented for this adapter!")

    ###
    # Abstract methods about schemas
    ###
    @abc.abstractmethod
    def list_schemas(self, database: str) -> List[str]:
        """Get a list of existing schemas in database"""
        raise NotImplementedError("`list_schemas` is not implemented for this adapter!")

    @available.parse(lambda *a, **k: False)
    def check_schema_exists(self, database: str, schema: str) -> bool:
        """Check if a schema exists.

        The default implementation of this is potentially unnecessarily slow,
        and adapters should implement it if there is an optimized path (and
        there probably is)
        """
        search = (s.lower() for s in self.list_schemas(database=database))
        return schema.lower() in search

    ###
    # Abstract methods about relations
    ###
    @abc.abstractmethod
    @available.parse_none
    def drop_relation(self, relation: BaseRelation) -> None:
        """Drop the given relation.

        *Implementors must call self.cache.drop() to preserve cache state!*
        """
        raise NotImplementedError("`drop_relation` is not implemented for this adapter!")

    @abc.abstractmethod
    @available.parse_none
    def truncate_relation(self, relation: BaseRelation) -> None:
        """Truncate the given relation."""
        raise NotImplementedError("`truncate_relation` is not implemented for this adapter!")

    @abc.abstractmethod
    @available.parse_none
    def rename_relation(self, from_relation: BaseRelation, to_relation: BaseRelation) -> None:
        """Rename the relation from from_relation to to_relation.

        Implementors must call self.cache.rename() to preserve cache state.
        """
        raise NotImplementedError("`rename_relation` is not implemented for this adapter!")

    @abc.abstractmethod
    @available.parse_list
    def get_columns_in_relation(self, relation: BaseRelation) -> List[BaseColumn]:
        """Get a list of the columns in the given Relation."""
        raise NotImplementedError("`get_columns_in_relation` is not implemented for this adapter!")

    @available.deprecated("get_columns_in_relation", lambda *a, **k: [])
    def get_columns_in_table(self, schema: str, identifier: str) -> List[BaseColumn]:
        """DEPRECATED: Get a list of the columns in the given table."""
        relation = self.Relation.create(
            database=self.config.credentials.database,
            schema=schema,
            identifier=identifier,
            quote_policy=self.config.quoting,
        )
        return self.get_columns_in_relation(relation)

    @abc.abstractmethod
    def expand_column_types(self, goal: BaseRelation, current: BaseRelation) -> None:
        """Expand the current table's types to match the goal table. (passable)

        :param self.Relation goal: A relation that currently exists in the
            database with columns of the desired types.
        :param self.Relation current: A relation that currently exists in the
            database with columns of unspecified types.
        """
        raise NotImplementedError(
            "`expand_target_column_types` is not implemented for this adapter!"
        )

    @abc.abstractmethod
    def list_relations_without_caching(self, schema_relation: BaseRelation) -> List[BaseRelation]:
        """List relations in the given schema, bypassing the cache.

        This is used as the underlying behavior to fill the cache.

        :param schema_relation: A relation containing the database and schema
            as appropraite for the underlying data warehouse
        :return: The relations in schema
        :rtype: List[self.Relation]
        """
        raise NotImplementedError(
            "`list_relations_without_caching` is not implemented for this adapter!"
        )

    ###
    # Methods about grants
    ###
    @available
    def standardize_grants_dict(self, grants_table: agate.Table) -> dict:
        """Translate the result of `show grants` (or equivalent) to match the
        grants which a user would configure in their project.

        Ideally, the SQL to show grants should also be filtering:
        filter OUT any grants TO the current user/role (e.g. OWNERSHIP).
        If that's not possible in SQL, it can be done in this method instead.

        :param grants_table: An agate table containing the query result of
            the SQL returned by get_show_grant_sql
        :return: A standardized dictionary matching the `grants` config
        :rtype: dict
        """
        grants_dict: Dict[str, List[str]] = {}
        for row in grants_table:
            grantee = row["grantee"]
            privilege = row["privilege_type"]
            if privilege in grants_dict.keys():
                grants_dict[privilege].append(grantee)
            else:
                grants_dict.update({privilege: [grantee]})
        return grants_dict

    ###
    # Provided methods about relations
    ###
    @available.parse_list
    def get_missing_columns(
        self, from_relation: BaseRelation, to_relation: BaseRelation
    ) -> List[BaseColumn]:
        """Returns a list of Columns in from_relation that are missing from
        to_relation.
        """
        if not isinstance(from_relation, self.Relation):
            raise MacroArgTypeError(
                method_name="get_missing_columns",
                arg_name="from_relation",
                got_value=from_relation,
                expected_type=self.Relation,
            )

        if not isinstance(to_relation, self.Relation):
            raise MacroArgTypeError(
                method_name="get_missing_columns",
                arg_name="to_relation",
                got_value=to_relation,
                expected_type=self.Relation,
            )

        from_columns = {col.name: col for col in self.get_columns_in_relation(from_relation)}

        to_columns = {col.name: col for col in self.get_columns_in_relation(to_relation)}

        missing_columns = set(from_columns.keys()) - set(to_columns.keys())

        return [col for (col_name, col) in from_columns.items() if col_name in missing_columns]

    @available.parse_none
    def valid_snapshot_target(self, relation: BaseRelation) -> None:
        """Ensure that the target relation is valid, by making sure it has the
        expected columns.

        :param Relation relation: The relation to check
        :raises InvalidMacroArgType: If the columns are
            incorrect.
        """
        if not isinstance(relation, self.Relation):
            raise MacroArgTypeError(
                method_name="valid_snapshot_target",
                arg_name="relation",
                got_value=relation,
                expected_type=self.Relation,
            )

        columns = self.get_columns_in_relation(relation)
        names = set(c.name.lower() for c in columns)
        expanded_keys = ("scd_id", "valid_from", "valid_to")
        extra = []
        missing = []
        for legacy in expanded_keys:
            desired = "dbt_" + legacy
            if desired not in names:
                missing.append(desired)
                if legacy in names:
                    extra.append(legacy)

        if missing:
            if extra:
                raise SnapshotTargetIncompleteError(extra, missing)
            else:
                raise SnapshotTargetNotSnapshotTableError(missing)

    @available.parse_none
    def expand_target_column_types(
        self, from_relation: BaseRelation, to_relation: BaseRelation
    ) -> None:
        if not isinstance(from_relation, self.Relation):
            raise MacroArgTypeError(
                method_name="expand_target_column_types",
                arg_name="from_relation",
                got_value=from_relation,
                expected_type=self.Relation,
            )

        if not isinstance(to_relation, self.Relation):
            raise MacroArgTypeError(
                method_name="expand_target_column_types",
                arg_name="to_relation",
                got_value=to_relation,
                expected_type=self.Relation,
            )

        self.expand_column_types(from_relation, to_relation)

    def list_relations(self, database: Optional[str], schema: str) -> List[BaseRelation]:
        if self._schema_is_cached(database, schema):
            return self.cache.get_relations(database, schema)

        schema_relation = self.Relation.create(
            database=database,
            schema=schema,
            identifier="",
            quote_policy=self.config.quoting,
        ).without_identifier()

        # we can't build the relations cache because we don't have a
        # manifest so we can't run any operations.
        relations = self.list_relations_without_caching(schema_relation)

        # if the cache is already populated, add this schema in
        # otherwise, skip updating the cache and just ignore
        if self.cache:
            for relation in relations:
                self.cache.add(relation)
            if not relations:
                # it's possible that there were no relations in some schemas. We want
                # to insert the schemas we query into the cache's `.schemas` attribute
                # so we can check it later
                self.cache.update_schemas([(database, schema)])

        fire_event(
            ListRelations(
                database=cast_to_str(database),
                schema=schema,
                relations=[_make_ref_key_dict(x) for x in relations],
            )
        )

        return relations

    def _make_match_kwargs(self, database: str, schema: str, identifier: str) -> Dict[str, str]:
        quoting = self.config.quoting
        if identifier is not None and quoting["identifier"] is False:
            identifier = identifier.lower()

        if schema is not None and quoting["schema"] is False:
            schema = schema.lower()

        if database is not None and quoting["database"] is False:
            database = database.lower()

        return filter_null_values(
            {
                "database": database,
                "identifier": identifier,
                "schema": schema,
            }
        )

    def _make_match(
        self,
        relations_list: List[BaseRelation],
        database: str,
        schema: str,
        identifier: str,
    ) -> List[BaseRelation]:
        matches = []

        search = self._make_match_kwargs(database, schema, identifier)

        for relation in relations_list:
            if relation.matches(**search):
                matches.append(relation)

        return matches

    @available.parse_none
    def get_relation(self, database: str, schema: str, identifier: str) -> Optional[BaseRelation]:
        relations_list = self.list_relations(database, schema)

        matches = self._make_match(relations_list, database, schema, identifier)

        if len(matches) > 1:
            kwargs = {
                "identifier": identifier,
                "schema": schema,
                "database": database,
            }
            raise RelationReturnedMultipleResultsError(kwargs, matches)

        elif matches:
            return matches[0]

        return None

    @available.deprecated("get_relation", lambda *a, **k: False)
    def already_exists(self, schema: str, name: str) -> bool:
        """DEPRECATED: Return if a model already exists in the database"""
        database = self.config.credentials.database
        relation = self.get_relation(database, schema, name)
        return relation is not None

    ###
    # ODBC FUNCTIONS -- these should not need to change for every adapter,
    #                   although some adapters may override them
    ###
    @abc.abstractmethod
    @available.parse_none
    def create_schema(self, relation: BaseRelation):
        """Create the given schema if it does not exist."""
        raise NotImplementedError("`create_schema` is not implemented for this adapter!")

    @abc.abstractmethod
    @available.parse_none
    def drop_schema(self, relation: BaseRelation):
        """Drop the given schema (and everything in it) if it exists."""
        raise NotImplementedError("`drop_schema` is not implemented for this adapter!")

    @available
    @classmethod
    @abc.abstractmethod
    def quote(cls, identifier: str) -> str:
        """Quote the given identifier, as appropriate for the database."""
        raise NotImplementedError("`quote` is not implemented for this adapter!")

    @available
    def quote_as_configured(self, identifier: str, quote_key: str) -> str:
        """Quote or do not quote the given identifer as configured in the
        project config for the quote key.

        The quote key should be one of 'database' (on bigquery, 'profile'),
        'identifier', or 'schema', or it will be treated as if you set `True`.
        """
        try:
            key = ComponentName(quote_key)
        except ValueError:
            return identifier

        default = self.Relation.get_default_quote_policy().get_part(key)
        if self.config.quoting.get(key, default):
            return self.quote(identifier)
        else:
            return identifier

    @available
    def quote_seed_column(self, column: str, quote_config: Optional[bool]) -> str:
        quote_columns: bool = True
        if isinstance(quote_config, bool):
            quote_columns = quote_config
        elif quote_config is None:
            pass
        else:
            raise QuoteConfigTypeError(quote_config)

        if quote_columns:
            return self.quote(column)
        else:
            return column

    ###
    # Conversions: These must be implemented by concrete implementations, for
    # converting agate types into their sql equivalents.
    ###
    @classmethod
    @abc.abstractmethod
    def convert_text_type(cls, agate_table: agate.Table, col_idx: int) -> str:
        """Return the type in the database that best maps to the agate.Text
        type for the given agate table and column index.

        :param agate_table: The table
        :param col_idx: The index into the agate table for the column.
        :return: The name of the type in the database
        """
        raise NotImplementedError("`convert_text_type` is not implemented for this adapter!")

    @classmethod
    @abc.abstractmethod
    def convert_number_type(cls, agate_table: agate.Table, col_idx: int) -> str:
        """Return the type in the database that best maps to the agate.Number
        type for the given agate table and column index.

        :param agate_table: The table
        :param col_idx: The index into the agate table for the column.
        :return: The name of the type in the database
        """
        raise NotImplementedError("`convert_number_type` is not implemented for this adapter!")

    @classmethod
    @abc.abstractmethod
    def convert_boolean_type(cls, agate_table: agate.Table, col_idx: int) -> str:
        """Return the type in the database that best maps to the agate.Boolean
        type for the given agate table and column index.

        :param agate_table: The table
        :param col_idx: The index into the agate table for the column.
        :return: The name of the type in the database
        """
        raise NotImplementedError("`convert_boolean_type` is not implemented for this adapter!")

    @classmethod
    @abc.abstractmethod
    def convert_datetime_type(cls, agate_table: agate.Table, col_idx: int) -> str:
        """Return the type in the database that best maps to the agate.DateTime
        type for the given agate table and column index.

        :param agate_table: The table
        :param col_idx: The index into the agate table for the column.
        :return: The name of the type in the database
        """
        raise NotImplementedError("`convert_datetime_type` is not implemented for this adapter!")

    @classmethod
    @abc.abstractmethod
    def convert_date_type(cls, agate_table: agate.Table, col_idx: int) -> str:
        """Return the type in the database that best maps to the agate.Date
        type for the given agate table and column index.

        :param agate_table: The table
        :param col_idx: The index into the agate table for the column.
        :return: The name of the type in the database
        """
        raise NotImplementedError("`convert_date_type` is not implemented for this adapter!")

    @classmethod
    @abc.abstractmethod
    def convert_time_type(cls, agate_table: agate.Table, col_idx: int) -> str:
        """Return the type in the database that best maps to the
        agate.TimeDelta type for the given agate table and column index.

        :param agate_table: The table
        :param col_idx: The index into the agate table for the column.
        :return: The name of the type in the database
        """
        raise NotImplementedError("`convert_time_type` is not implemented for this adapter!")

    @available
    @classmethod
    def convert_type(cls, agate_table: agate.Table, col_idx: int) -> Optional[str]:
        return cls.convert_agate_type(agate_table, col_idx)

    @classmethod
    def convert_agate_type(cls, agate_table: agate.Table, col_idx: int) -> Optional[str]:
        agate_type: Type = agate_table.column_types[col_idx]
        conversions: List[Tuple[Type, Callable[..., str]]] = [
            (agate.Text, cls.convert_text_type),
            (agate.Number, cls.convert_number_type),
            (agate.Boolean, cls.convert_boolean_type),
            (agate.DateTime, cls.convert_datetime_type),
            (agate.Date, cls.convert_date_type),
            (agate.TimeDelta, cls.convert_time_type),
        ]
        for agate_cls, func in conversions:
            if isinstance(agate_type, agate_cls):
                return func(agate_table, col_idx)

        return None

    ###
    # Operations involving the manifest
    ###
    def execute_macro(
        self,
        macro_name: str,
        manifest: Optional[Manifest] = None,
        project: Optional[str] = None,
        context_override: Optional[Dict[str, Any]] = None,
        kwargs: Optional[Dict[str, Any]] = None,
        text_only_columns: Optional[Iterable[str]] = None,
    ) -> AttrDict:
        """Look macro_name up in the manifest and execute its results.

        :param macro_name: The name of the macro to execute.
        :param manifest: The manifest to use for generating the base macro
            execution context. If none is provided, use the internal manifest.
        :param project: The name of the project to search in, or None for the
            first match.
        :param context_override: An optional dict to update() the macro
            execution context.
        :param kwargs: An optional dict of keyword args used to pass to the
            macro.
        """

        if kwargs is None:
            kwargs = {}
        if context_override is None:
            context_override = {}

        if manifest is None:
            # TODO CT-211
            manifest = self._macro_manifest  # type: ignore[assignment]
        # TODO CT-211
        macro = manifest.find_macro_by_name(  # type: ignore[union-attr]
            macro_name, self.config.project_name, project
        )
        if macro is None:
            if project is None:
                package_name = "any package"
            else:
                package_name = 'the "{}" package'.format(project)

            raise DbtRuntimeError(
                'dbt could not find a macro with the name "{}" in {}'.format(
                    macro_name, package_name
                )
            )
        # This causes a reference cycle, as generate_runtime_macro_context()
        # ends up calling get_adapter, so the import has to be here.
        from dbt.context.providers import generate_runtime_macro_context

        macro_context = generate_runtime_macro_context(
            # TODO CT-211
            macro=macro,
            config=self.config,
            manifest=manifest,  # type: ignore[arg-type]
            package_name=project,
        )
        macro_context.update(context_override)

        macro_function = MacroGenerator(macro, macro_context)

        with self.connections.exception_handler(f"macro {macro_name}"):
            result = macro_function(**kwargs)
        return result

    @classmethod
    def _catalog_filter_table(cls, table: agate.Table, manifest: Manifest) -> agate.Table:
        """Filter the table as appropriate for catalog entries. Subclasses can
        override this to change filtering rules on a per-adapter basis.
        """
        # force database + schema to be strings
        table = table_from_rows(
            table.rows,
            table.column_names,
            text_only_columns=["table_database", "table_schema", "table_name"],
        )
        return table.where(_catalog_filter_schemas(manifest))

    def _get_one_catalog(
        self,
        information_schema: InformationSchema,
        schemas: Set[str],
        manifest: Manifest,
    ) -> agate.Table:
        kwargs = {"information_schema": information_schema, "schemas": schemas}
        table = self.execute_macro(
            GET_CATALOG_MACRO_NAME,
            kwargs=kwargs,
            # pass in the full manifest so we get any local project
            # overrides
            manifest=manifest,
        )

        results = self._catalog_filter_table(table, manifest)  # type: ignore[arg-type]
        return results

    def _get_one_catalog_by_relations(
        self,
        information_schema: InformationSchema,
        relations: List[BaseRelation],
        manifest: Manifest,
    ) -> agate.Table:

        kwargs = {
            "information_schema": information_schema,
            "relations": relations,
        }
        table = self.execute_macro(
            GET_CATALOG_RELATIONS_MACRO_NAME,
            kwargs=kwargs,
            # pass in the full manifest, so we get any local project
            # overrides
            manifest=manifest,
        )

        results = self._catalog_filter_table(table, manifest)  # type: ignore[arg-type]
        return results

    def get_catalog(
        self, manifest: Manifest, selected_nodes: Optional[Set] = None
    ) -> Tuple[agate.Table, List[Exception]]:

        with executor(self.config) as tpe:
            futures: List[Future[agate.Table]] = []
            catalog_relations = self._get_catalog_relations(manifest, selected_nodes)
            relation_count = len(catalog_relations)
            if relation_count <= 100 and self.supports(Capability.SchemaMetadataByRelations):
                relations_by_schema = self._get_catalog_relations_by_info_schema(catalog_relations)
                for info_schema in relations_by_schema:
                    name = ".".join([str(info_schema.database), "information_schema"])
                    relations = relations_by_schema[info_schema]
                    fut = tpe.submit_connected(
                        self,
                        name,
                        self._get_one_catalog_by_relations,
                        info_schema,
                        relations,
                        manifest,
                    )
                    futures.append(fut)
            else:
                schema_map: SchemaSearchMap = self._get_catalog_schemas(manifest)
                for info, schemas in schema_map.items():
                    if len(schemas) == 0:
                        continue
                    name = ".".join([str(info.database), "information_schema"])
                    fut = tpe.submit_connected(
                        self, name, self._get_one_catalog, info, schemas, manifest
                    )
                    futures.append(fut)

            catalogs, exceptions = catch_as_completed(futures)

        return catalogs, exceptions

    def cancel_open_connections(self):
        """Cancel all open connections."""
        return self.connections.cancel_open()

    def calculate_freshness(
        self,
        source: BaseRelation,
        loaded_at_field: str,
        filter: Optional[str],
        manifest: Optional[Manifest] = None,
    ) -> Tuple[Optional[AdapterResponse], FreshnessResponse]:
        """Calculate the freshness of sources in dbt, and return it"""
        kwargs: Dict[str, Any] = {
            "source": source,
            "loaded_at_field": loaded_at_field,
            "filter": filter,
        }

        # run the macro
        # in older versions of dbt-core, the 'collect_freshness' macro returned the table of results directly
        # starting in v1.5, by default, we return both the table and the adapter response (metadata about the query)
        result: Union[
            AttrDict,  # current: contains AdapterResponse + agate.Table
            agate.Table,  # previous: just table
        ]
        result = self.execute_macro(FRESHNESS_MACRO_NAME, kwargs=kwargs, manifest=manifest)
        if isinstance(result, agate.Table):
            deprecations.warn("collect-freshness-return-signature")
            adapter_response = None
            table = result
        else:
            adapter_response, table = result.response, result.table  # type: ignore[attr-defined]
        # now we have a 1-row table of the maximum `loaded_at_field` value and
        # the current time according to the db.
        if len(table) != 1 or len(table[0]) != 2:
            raise MacroResultError(FRESHNESS_MACRO_NAME, table)
        if table[0][0] is None:
            # no records in the table, so really the max_loaded_at was
            # infinitely long ago. Just call it 0:00 January 1 year UTC
            max_loaded_at = datetime(1, 1, 1, 0, 0, 0, tzinfo=pytz.UTC)
        else:
            max_loaded_at = _utc(table[0][0], source, loaded_at_field)

        snapshotted_at = _utc(table[0][1], source, loaded_at_field)
        age = (snapshotted_at - max_loaded_at).total_seconds()
        freshness: FreshnessResponse = {
            "max_loaded_at": max_loaded_at,
            "snapshotted_at": snapshotted_at,
            "age": age,
        }
        return adapter_response, freshness

    def calculate_freshness_from_metadata(
        self,
        source: BaseRelation,
        manifest: Optional[Manifest] = None,
    ) -> Tuple[Optional[AdapterResponse], FreshnessResponse]:
        kwargs: Dict[str, Any] = {
            "information_schema": source.information_schema_only(),
            "relations": [source],
        }
        result = self.execute_macro(
            GET_RELATION_LAST_MODIFIED_MACRO_NAME, kwargs=kwargs, manifest=manifest
        )
        adapter_response, table = result.response, result.table  # type: ignore[attr-defined]

        try:
            row = table[0]
            last_modified_val = get_column_value_uncased("last_modified", row)
            snapshotted_at_val = get_column_value_uncased("snapshotted_at", row)
        except Exception:
            raise MacroResultError(GET_RELATION_LAST_MODIFIED_MACRO_NAME, table)

        if last_modified_val is None:
            # Interpret missing value as "infinitely long ago"
            max_loaded_at = datetime(1, 1, 1, 0, 0, 0, tzinfo=pytz.UTC)
        else:
            max_loaded_at = _utc(last_modified_val, None, "last_modified")

        snapshotted_at = _utc(snapshotted_at_val, None, "snapshotted_at")

        age = (snapshotted_at - max_loaded_at).total_seconds()

        freshness: FreshnessResponse = {
            "max_loaded_at": max_loaded_at,
            "snapshotted_at": snapshotted_at,
            "age": age,
        }

        return adapter_response, freshness

    def pre_model_hook(self, config: Mapping[str, Any]) -> Any:
        """A hook for running some operation before the model materialization
        runs. The hook can assume it has a connection available.

        The only parameter is a configuration dictionary (the same one
        available in the materialization context). It should be considered
        read-only.

        The pre-model hook may return anything as a context, which will be
        passed to the post-model hook.
        """
        pass

    def post_model_hook(self, config: Mapping[str, Any], context: Any) -> None:
        """A hook for running some operation after the model materialization
        runs. The hook can assume it has a connection available.

        The first parameter is a configuration dictionary (the same one
        available in the materialization context). It should be considered
        read-only.

        The second parameter is the value returned by pre_mdoel_hook.
        """
        pass

    def get_compiler(self):
        from dbt.compilation import Compiler

        return Compiler(self.config)

    # Methods used in adapter tests
    def update_column_sql(
        self,
        dst_name: str,
        dst_column: str,
        clause: str,
        where_clause: Optional[str] = None,
    ) -> str:
        clause = f"update {dst_name} set {dst_column} = {clause}"
        if where_clause is not None:
            clause += f" where {where_clause}"
        return clause

    def timestamp_add_sql(self, add_to: str, number: int = 1, interval: str = "hour") -> str:
        # for backwards compatibility, we're compelled to set some sort of
        # default. A lot of searching has lead me to believe that the
        # '+ interval' syntax used in postgres/redshift is relatively common
        # and might even be the SQL standard's intention.
        return f"{add_to} + interval '{number} {interval}'"

    def string_add_sql(
        self,
        add_to: str,
        value: str,
        location="append",
    ) -> str:
        if location == "append":
            return f"{add_to} || '{value}'"
        elif location == "prepend":
            return f"'{value}' || {add_to}"
        else:
            raise DbtRuntimeError(f'Got an unexpected location value of "{location}"')

    def get_rows_different_sql(
        self,
        relation_a: BaseRelation,
        relation_b: BaseRelation,
        column_names: Optional[List[str]] = None,
        except_operator: str = "EXCEPT",
    ) -> str:
        """Generate SQL for a query that returns a single row with a two
        columns: the number of rows that are different between the two
        relations and the number of mismatched rows.
        """
        # This method only really exists for test reasons.
        names: List[str]
        if column_names is None:
            columns = self.get_columns_in_relation(relation_a)
            names = sorted((self.quote(c.name) for c in columns))
        else:
            names = sorted((self.quote(n) for n in column_names))
        columns_csv = ", ".join(names)

        sql = COLUMNS_EQUAL_SQL.format(
            columns=columns_csv,
            relation_a=str(relation_a),
            relation_b=str(relation_b),
            except_op=except_operator,
        )

        return sql

    @property
    def python_submission_helpers(self) -> Dict[str, Type[PythonJobHelper]]:
        raise NotImplementedError("python_submission_helpers is not specified")

    @property
    def default_python_submission_method(self) -> str:
        raise NotImplementedError("default_python_submission_method is not specified")

    @log_code_execution
    def submit_python_job(self, parsed_model: dict, compiled_code: str) -> AdapterResponse:
        submission_method = parsed_model["config"].get(
            "submission_method", self.default_python_submission_method
        )
        if submission_method not in self.python_submission_helpers:
            raise NotImplementedError(
                "Submission method {} is not supported for current adapter".format(
                    submission_method
                )
            )
        job_helper = self.python_submission_helpers[submission_method](
            parsed_model, self.connections.profile.credentials
        )
        submission_result = job_helper.submit(compiled_code)
        # process submission result to generate adapter response
        return self.generate_python_submission_response(submission_result)

    def generate_python_submission_response(self, submission_result: Any) -> AdapterResponse:
        raise NotImplementedError(
            "Your adapter need to implement generate_python_submission_response"
        )

    def valid_incremental_strategies(self):
        """The set of standard builtin strategies which this adapter supports out-of-the-box.
        Not used to validate custom strategies defined by end users.
        """
        return ["append"]

    def builtin_incremental_strategies(self):
        return ["append", "delete+insert", "merge", "insert_overwrite"]

    @available.parse_none
    def get_incremental_strategy_macro(self, model_context, strategy: str):
        # Construct macro_name from strategy name
        if strategy is None:
            strategy = "default"

        # validate strategies for this adapter
        valid_strategies = self.valid_incremental_strategies()
        valid_strategies.append("default")
        builtin_strategies = self.builtin_incremental_strategies()
        if strategy in builtin_strategies and strategy not in valid_strategies:
            raise DbtRuntimeError(
                f"The incremental strategy '{strategy}' is not valid for this adapter"
            )

        strategy = strategy.replace("+", "_")
        macro_name = f"get_incremental_{strategy}_sql"
        # The model_context should have MacroGenerator callable objects for all macros
        if macro_name not in model_context:
            raise DbtRuntimeError(
                'dbt could not find an incremental strategy macro with the name "{}" in {}'.format(
                    macro_name, self.config.project_name
                )
            )

        # This returns a callable macro
        return model_context[macro_name]

    @classmethod
    def _parse_column_constraint(cls, raw_constraint: Dict[str, Any]) -> ColumnLevelConstraint:
        try:
            ColumnLevelConstraint.validate(raw_constraint)
            return ColumnLevelConstraint.from_dict(raw_constraint)
        except Exception:
            raise DbtValidationError(f"Could not parse constraint: {raw_constraint}")

    @classmethod
    def render_column_constraint(cls, constraint: ColumnLevelConstraint) -> Optional[str]:
        """Render the given constraint as DDL text. Should be overriden by adapters which need custom constraint
        rendering."""
        constraint_expression = constraint.expression or ""

        rendered_column_constraint = None
        if constraint.type == ConstraintType.check and constraint_expression:
            rendered_column_constraint = f"check ({constraint_expression})"
        elif constraint.type == ConstraintType.not_null:
            rendered_column_constraint = f"not null {constraint_expression}"
        elif constraint.type == ConstraintType.unique:
            rendered_column_constraint = f"unique {constraint_expression}"
        elif constraint.type == ConstraintType.primary_key:
            rendered_column_constraint = f"primary key {constraint_expression}"
        elif constraint.type == ConstraintType.foreign_key and constraint_expression:
            rendered_column_constraint = f"references {constraint_expression}"
        elif constraint.type == ConstraintType.custom and constraint_expression:
            rendered_column_constraint = constraint_expression

        if rendered_column_constraint:
            rendered_column_constraint = rendered_column_constraint.strip()

        return rendered_column_constraint

    @available
    @classmethod
    def render_raw_columns_constraints(cls, raw_columns: Dict[str, Dict[str, Any]]) -> List:
        rendered_column_constraints = []

        for v in raw_columns.values():
            col_name = cls.quote(v["name"]) if v.get("quote") else v["name"]
            rendered_column_constraint = [f"{col_name} {v['data_type']}"]
            for con in v.get("constraints", None):
                constraint = cls._parse_column_constraint(con)
                c = cls.process_parsed_constraint(constraint, cls.render_column_constraint)
                if c is not None:
                    rendered_column_constraint.append(c)
            rendered_column_constraints.append(" ".join(rendered_column_constraint))

        return rendered_column_constraints

    @classmethod
    def process_parsed_constraint(
        cls, parsed_constraint: Union[ColumnLevelConstraint, ModelLevelConstraint], render_func
    ) -> Optional[str]:
        if (
            parsed_constraint.warn_unsupported
            and cls.CONSTRAINT_SUPPORT[parsed_constraint.type] == ConstraintSupport.NOT_SUPPORTED
        ):
            warn_or_error(
                ConstraintNotSupported(constraint=parsed_constraint.type.value, adapter=cls.type())
            )
        if (
            parsed_constraint.warn_unenforced
            and cls.CONSTRAINT_SUPPORT[parsed_constraint.type] == ConstraintSupport.NOT_ENFORCED
        ):
            warn_or_error(
                ConstraintNotEnforced(constraint=parsed_constraint.type.value, adapter=cls.type())
            )
        if cls.CONSTRAINT_SUPPORT[parsed_constraint.type] != ConstraintSupport.NOT_SUPPORTED:
            return render_func(parsed_constraint)

        return None

    @classmethod
    def _parse_model_constraint(cls, raw_constraint: Dict[str, Any]) -> ModelLevelConstraint:
        try:
            ModelLevelConstraint.validate(raw_constraint)
            c = ModelLevelConstraint.from_dict(raw_constraint)
            return c
        except Exception:
            raise DbtValidationError(f"Could not parse constraint: {raw_constraint}")

    @available
    @classmethod
    def render_raw_model_constraints(cls, raw_constraints: List[Dict[str, Any]]) -> List[str]:
        return [c for c in map(cls.render_raw_model_constraint, raw_constraints) if c is not None]

    @classmethod
    def render_raw_model_constraint(cls, raw_constraint: Dict[str, Any]) -> Optional[str]:
        constraint = cls._parse_model_constraint(raw_constraint)
        return cls.process_parsed_constraint(constraint, cls.render_model_constraint)

    @classmethod
    def render_model_constraint(cls, constraint: ModelLevelConstraint) -> Optional[str]:
        """Render the given constraint as DDL text. Should be overriden by adapters which need custom constraint
        rendering."""
        constraint_prefix = f"constraint {constraint.name} " if constraint.name else ""
        column_list = ", ".join(constraint.columns)
        if constraint.type == ConstraintType.check and constraint.expression:
            return f"{constraint_prefix}check ({constraint.expression})"
        elif constraint.type == ConstraintType.unique:
            constraint_expression = f" {constraint.expression}" if constraint.expression else ""
            return f"{constraint_prefix}unique{constraint_expression} ({column_list})"
        elif constraint.type == ConstraintType.primary_key:
            constraint_expression = f" {constraint.expression}" if constraint.expression else ""
            return f"{constraint_prefix}primary key{constraint_expression} ({column_list})"
        elif constraint.type == ConstraintType.foreign_key and constraint.expression:
            return f"{constraint_prefix}foreign key ({column_list}) references {constraint.expression}"
        elif constraint.type == ConstraintType.custom and constraint.expression:
            return f"{constraint_prefix}{constraint.expression}"
        else:
            return None

    @classmethod
    def capabilities(cls) -> CapabilityDict:
        return cls._capabilities

    @classmethod
    def supports(cls, capability: Capability) -> bool:
        return bool(cls.capabilities()[capability])


COLUMNS_EQUAL_SQL = """
with diff_count as (
    SELECT
        1 as id,
        COUNT(*) as num_missing FROM (
            (SELECT {columns} FROM {relation_a} {except_op}
             SELECT {columns} FROM {relation_b})
             UNION ALL
            (SELECT {columns} FROM {relation_b} {except_op}
             SELECT {columns} FROM {relation_a})
        ) as a
), table_a as (
    SELECT COUNT(*) as num_rows FROM {relation_a}
), table_b as (
    SELECT COUNT(*) as num_rows FROM {relation_b}
), row_count_diff as (
    select
        1 as id,
        table_a.num_rows - table_b.num_rows as difference
    from table_a, table_b
)
select
    row_count_diff.difference as row_count_difference,
    diff_count.num_missing as num_mismatched
from row_count_diff
join diff_count using (id)
""".strip()


def catch_as_completed(
    futures,  # typing: List[Future[agate.Table]]
) -> Tuple[agate.Table, List[Exception]]:
    # catalogs: agate.Table = agate.Table(rows=[])
    tables: List[agate.Table] = []
    exceptions: List[Exception] = []

    for future in as_completed(futures):
        exc = future.exception()
        # we want to re-raise on ctrl+c and BaseException
        if exc is None:
            catalog = future.result()
            tables.append(catalog)
        elif isinstance(exc, KeyboardInterrupt) or not isinstance(exc, Exception):
            raise exc
        else:
            warn_or_error(CatalogGenerationError(exc=str(exc)))
            # exc is not None, derives from Exception, and isn't ctrl+c
            exceptions.append(exc)
    return merge_tables(tables), exceptions<|MERGE_RESOLUTION|>--- conflicted
+++ resolved
@@ -17,11 +17,9 @@
     Set,
     Tuple,
     Type,
-    TypedDict,
     Union,
 )
 
-from dbt.adapters.capability import Capability, CapabilityDict
 from dbt.contracts.graph.nodes import ColumnLevelConstraint, ConstraintType, ModelLevelConstraint
 
 import agate
@@ -46,12 +44,7 @@
 )
 
 from dbt.adapters.protocol import AdapterConfig
-from dbt.clients.agate_helper import (
-    empty_table,
-    get_column_value_uncased,
-    merge_tables,
-    table_from_rows,
-)
+from dbt.clients.agate_helper import empty_table, merge_tables, table_from_rows
 from dbt.clients.jinja import MacroGenerator
 from dbt.contracts.graph.manifest import Manifest, MacroManifest
 from dbt.contracts.graph.nodes import ResultNode
@@ -81,9 +74,7 @@
 from dbt import deprecations
 
 GET_CATALOG_MACRO_NAME = "get_catalog"
-GET_CATALOG_RELATIONS_MACRO_NAME = "get_catalog_relations"
 FRESHNESS_MACRO_NAME = "collect_freshness"
-GET_RELATION_LAST_MODIFIED_MACRO_NAME = "get_relation_last_modified"
 
 
 class ConstraintSupport(str, Enum):
@@ -118,7 +109,7 @@
     return test
 
 
-def _utc(dt: Optional[datetime], source: Optional[BaseRelation], field_name: str) -> datetime:
+def _utc(dt: Optional[datetime], source: BaseRelation, field_name: str) -> datetime:
     """If dt has a timezone, return a new datetime that's in UTC. Otherwise,
     assume the datetime is already for UTC and add the timezone.
     """
@@ -168,12 +159,6 @@
 
     def submit(self, compiled_code: str) -> Any:
         raise NotImplementedError("PythonJobHelper submit function is not implemented yet")
-
-
-class FreshnessResponse(TypedDict):
-    max_loaded_at: datetime
-    snapshotted_at: datetime
-    age: float  # age in seconds
 
 
 class BaseAdapter(metaclass=AdapterMeta):
@@ -237,13 +222,6 @@
         ConstraintType.foreign_key: ConstraintSupport.ENFORCED,
     }
 
-<<<<<<< HEAD
-    # This static member variable can be overriden in concrete adapter
-    # implementations to indicate adapter support for optional capabilities.
-    _capabilities = CapabilityDict({})
-
-=======
->>>>>>> 29f734df
     def __init__(self, config) -> None:
         self.config = config
         self.cache = RelationsCache()
@@ -437,54 +415,22 @@
         lowercase strings.
         """
         info_schema_name_map = SchemaSearchMap()
-        relations = self._get_catalog_relations(manifest)
-        for relation in relations:
+        nodes: Iterator[ResultNode] = chain(
+            [
+                node
+                for node in manifest.nodes.values()
+                if (node.is_relational and not node.is_ephemeral_model)
+            ],
+            manifest.sources.values(),
+        )
+        for node in nodes:
+            relation = self.Relation.create_from(self.config, node)
             info_schema_name_map.add(relation)
         # result is a map whose keys are information_schema Relations without
         # identifiers that have appropriate database prefixes, and whose values
         # are sets of lowercase schema names that are valid members of those
         # databases
         return info_schema_name_map
-
-    def _get_catalog_relations_by_info_schema(
-        self, relations
-    ) -> Dict[InformationSchema, List[BaseRelation]]:
-        relations_by_info_schema: Dict[InformationSchema, List[BaseRelation]] = dict()
-        for relation in relations:
-            info_schema = relation.information_schema_only()
-            if info_schema not in relations_by_info_schema:
-                relations_by_info_schema[info_schema] = []
-            relations_by_info_schema[info_schema].append(relation)
-
-        return relations_by_info_schema
-
-    def _get_catalog_relations(
-        self, manifest: Manifest, selected_nodes: Optional[Set] = None
-    ) -> List[BaseRelation]:
-        nodes: Iterator[ResultNode]
-        if selected_nodes:
-            selected: List[ResultNode] = []
-            for unique_id in selected_nodes:
-                if unique_id in manifest.nodes:
-                    node = manifest.nodes[unique_id]
-                    if node.is_relational and not node.is_ephemeral_model:
-                        selected.append(node)
-                elif unique_id in manifest.sources:
-                    source = manifest.sources[unique_id]
-                    selected.append(source)
-            nodes = iter(selected)
-        else:
-            nodes = chain(
-                [
-                    node
-                    for node in manifest.nodes.values()
-                    if (node.is_relational and not node.is_ephemeral_model)
-                ],
-                manifest.sources.values(),
-            )
-
-        relations = [self.Relation.create_from(self.config, n) for n in nodes]
-        return relations
 
     def _relations_cache_for_schemas(
         self, manifest: Manifest, cache_schemas: Optional[Set[BaseRelation]] = None
@@ -1147,60 +1093,20 @@
         results = self._catalog_filter_table(table, manifest)  # type: ignore[arg-type]
         return results
 
-    def _get_one_catalog_by_relations(
-        self,
-        information_schema: InformationSchema,
-        relations: List[BaseRelation],
-        manifest: Manifest,
-    ) -> agate.Table:
-
-        kwargs = {
-            "information_schema": information_schema,
-            "relations": relations,
-        }
-        table = self.execute_macro(
-            GET_CATALOG_RELATIONS_MACRO_NAME,
-            kwargs=kwargs,
-            # pass in the full manifest, so we get any local project
-            # overrides
-            manifest=manifest,
-        )
-
-        results = self._catalog_filter_table(table, manifest)  # type: ignore[arg-type]
-        return results
-
-    def get_catalog(
-        self, manifest: Manifest, selected_nodes: Optional[Set] = None
-    ) -> Tuple[agate.Table, List[Exception]]:
+    def get_catalog(self, manifest: Manifest) -> Tuple[agate.Table, List[Exception]]:
+        schema_map = self._get_catalog_schemas(manifest)
 
         with executor(self.config) as tpe:
             futures: List[Future[agate.Table]] = []
-            catalog_relations = self._get_catalog_relations(manifest, selected_nodes)
-            relation_count = len(catalog_relations)
-            if relation_count <= 100 and self.supports(Capability.SchemaMetadataByRelations):
-                relations_by_schema = self._get_catalog_relations_by_info_schema(catalog_relations)
-                for info_schema in relations_by_schema:
-                    name = ".".join([str(info_schema.database), "information_schema"])
-                    relations = relations_by_schema[info_schema]
-                    fut = tpe.submit_connected(
-                        self,
-                        name,
-                        self._get_one_catalog_by_relations,
-                        info_schema,
-                        relations,
-                        manifest,
-                    )
-                    futures.append(fut)
-            else:
-                schema_map: SchemaSearchMap = self._get_catalog_schemas(manifest)
-                for info, schemas in schema_map.items():
-                    if len(schemas) == 0:
-                        continue
-                    name = ".".join([str(info.database), "information_schema"])
-                    fut = tpe.submit_connected(
-                        self, name, self._get_one_catalog, info, schemas, manifest
-                    )
-                    futures.append(fut)
+            for info, schemas in schema_map.items():
+                if len(schemas) == 0:
+                    continue
+                name = ".".join([str(info.database), "information_schema"])
+
+                fut = tpe.submit_connected(
+                    self, name, self._get_one_catalog, info, schemas, manifest
+                )
+                futures.append(fut)
 
             catalogs, exceptions = catch_as_completed(futures)
 
@@ -1216,7 +1122,7 @@
         loaded_at_field: str,
         filter: Optional[str],
         manifest: Optional[Manifest] = None,
-    ) -> Tuple[Optional[AdapterResponse], FreshnessResponse]:
+    ) -> Tuple[Optional[AdapterResponse], Dict[str, Any]]:
         """Calculate the freshness of sources in dbt, and return it"""
         kwargs: Dict[str, Any] = {
             "source": source,
@@ -1251,50 +1157,11 @@
 
         snapshotted_at = _utc(table[0][1], source, loaded_at_field)
         age = (snapshotted_at - max_loaded_at).total_seconds()
-        freshness: FreshnessResponse = {
+        freshness = {
             "max_loaded_at": max_loaded_at,
             "snapshotted_at": snapshotted_at,
             "age": age,
         }
-        return adapter_response, freshness
-
-    def calculate_freshness_from_metadata(
-        self,
-        source: BaseRelation,
-        manifest: Optional[Manifest] = None,
-    ) -> Tuple[Optional[AdapterResponse], FreshnessResponse]:
-        kwargs: Dict[str, Any] = {
-            "information_schema": source.information_schema_only(),
-            "relations": [source],
-        }
-        result = self.execute_macro(
-            GET_RELATION_LAST_MODIFIED_MACRO_NAME, kwargs=kwargs, manifest=manifest
-        )
-        adapter_response, table = result.response, result.table  # type: ignore[attr-defined]
-
-        try:
-            row = table[0]
-            last_modified_val = get_column_value_uncased("last_modified", row)
-            snapshotted_at_val = get_column_value_uncased("snapshotted_at", row)
-        except Exception:
-            raise MacroResultError(GET_RELATION_LAST_MODIFIED_MACRO_NAME, table)
-
-        if last_modified_val is None:
-            # Interpret missing value as "infinitely long ago"
-            max_loaded_at = datetime(1, 1, 1, 0, 0, 0, tzinfo=pytz.UTC)
-        else:
-            max_loaded_at = _utc(last_modified_val, None, "last_modified")
-
-        snapshotted_at = _utc(snapshotted_at_val, None, "snapshotted_at")
-
-        age = (snapshotted_at - max_loaded_at).total_seconds()
-
-        freshness: FreshnessResponse = {
-            "max_loaded_at": max_loaded_at,
-            "snapshotted_at": snapshotted_at,
-            "age": age,
-        }
-
         return adapter_response, freshness
 
     def pre_model_hook(self, config: Mapping[str, Any]) -> Any:
@@ -1569,14 +1436,6 @@
             return f"{constraint_prefix}{constraint.expression}"
         else:
             return None
-
-    @classmethod
-    def capabilities(cls) -> CapabilityDict:
-        return cls._capabilities
-
-    @classmethod
-    def supports(cls, capability: Capability) -> bool:
-        return bool(cls.capabilities()[capability])
 
 
 COLUMNS_EQUAL_SQL = """
