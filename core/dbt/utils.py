import collections
import concurrent.futures
import copy
import datetime
import decimal
import functools
import itertools
import jinja2
import json
import os
import requests
from tarfile import ReadError
import time
from pathlib import PosixPath, WindowsPath

from contextlib import contextmanager

from dbt.common.util import md5
from dbt.events.types import RetryExternalCall, RecordRetryException
from dbt.exceptions import (
    ConnectionError,
    DbtInternalError,
    DbtConfigError,
    RecursionError,
)
from dbt.helper_types import WarnErrorOptions
from dbt import flags
from enum import Enum
from typing_extensions import Protocol
from typing import (
    Tuple,
    Type,
    Any,
    Optional,
    TypeVar,
    Dict,
    Union,
    Callable,
    List,
    Iterator,
    Mapping,
    Iterable,
    AbstractSet,
    Set,
)

DECIMALS: Tuple[Type[Any], ...]
try:
    import cdecimal  # typing: ignore
except ImportError:
    DECIMALS = (decimal.Decimal,)
else:
    DECIMALS = (decimal.Decimal, cdecimal.Decimal)


class ExitCodes(int, Enum):
    Success = 0
    ModelError = 1
    UnhandledError = 2


def coalesce(*args):
    for arg in args:
        if arg is not None:
            return arg
    return None


def get_profile_from_project(project):
    target_name = project.get("target", {})
    profile = project.get("outputs", {}).get(target_name, {})
    return profile


def get_model_name_or_none(model):
    if model is None:
        name = "<None>"

    elif isinstance(model, str):
        name = model
    elif isinstance(model, dict):
        name = model.get("alias", model.get("name"))
    elif hasattr(model, "alias"):
        name = model.alias
    elif hasattr(model, "name"):
        name = model.name
    else:
        name = str(model)
    return name


MACRO_PREFIX = "dbt_macro__"
DOCS_PREFIX = "dbt_docs__"


def get_dbt_macro_name(name):
    if name is None:
        raise DbtInternalError("Got None for a macro name!")
    return f"{MACRO_PREFIX}{name}"


def get_dbt_docs_name(name):
    if name is None:
        raise DbtInternalError("Got None for a doc name!")
    return f"{DOCS_PREFIX}{name}"


def get_materialization_macro_name(materialization_name, adapter_type=None, with_prefix=True):
    if adapter_type is None:
        adapter_type = "default"
    name = f"materialization_{materialization_name}_{adapter_type}"
    return get_dbt_macro_name(name) if with_prefix else name


def get_docs_macro_name(docs_name, with_prefix=True):
    return get_dbt_docs_name(docs_name) if with_prefix else docs_name


def get_test_macro_name(test_name, with_prefix=True):
    name = f"test_{test_name}"
    return get_dbt_macro_name(name) if with_prefix else name


def split_path(path):
    return path.split(os.sep)


def merge(*args):
    if len(args) == 0:
        return None

    if len(args) == 1:
        return args[0]

    lst = list(args)
    last = lst.pop(len(lst) - 1)

    return _merge(merge(*lst), last)


def _merge(a, b):
    to_return = a.copy()
    to_return.update(b)
    return to_return


# http://stackoverflow.com/questions/20656135/python-deep-merge-dictionary-data
def deep_merge(*args):
    """
    >>> dbt.utils.deep_merge({'a': 1, 'b': 2, 'c': 3}, {'a': 2}, {'a': 3, 'b': 1})  # noqa
    {'a': 3, 'b': 1, 'c': 3}
    """
    if len(args) == 0:
        return None

    if len(args) == 1:
        return copy.deepcopy(args[0])

    lst = list(args)
    last = copy.deepcopy(lst.pop(len(lst) - 1))

    return _deep_merge(deep_merge(*lst), last)


def _deep_merge(destination, source):
    if isinstance(source, dict):
        for key, value in source.items():
            deep_merge_item(destination, key, value)
        return destination


def deep_merge_item(destination, key, value):
    if isinstance(value, dict):
        node = destination.setdefault(key, {})
        destination[key] = deep_merge(node, value)
    elif isinstance(value, tuple) or isinstance(value, list):
        if key in destination:
            destination[key] = list(value) + list(destination[key])
        else:
            destination[key] = value
    else:
        destination[key] = value


def _deep_map_render(
    func: Callable[[Any, Tuple[Union[str, int], ...]], Any],
    value: Any,
    keypath: Tuple[Union[str, int], ...],
) -> Any:
    atomic_types: Tuple[Type[Any], ...] = (int, float, str, type(None), bool, datetime.date)

    ret: Any

    if isinstance(value, list):
        ret = [_deep_map_render(func, v, (keypath + (idx,))) for idx, v in enumerate(value)]
    elif isinstance(value, dict):
        ret = {k: _deep_map_render(func, v, (keypath + (str(k),))) for k, v in value.items()}
    elif isinstance(value, atomic_types):
        ret = func(value, keypath)
    else:
        container_types: Tuple[Type[Any], ...] = (list, dict)
        ok_types = container_types + atomic_types
        raise DbtConfigError(
            "in _deep_map_render, expected one of {!r}, got {!r}".format(ok_types, type(value))
        )

    return ret


def deep_map_render(func: Callable[[Any, Tuple[Union[str, int], ...]], Any], value: Any) -> Any:
    """This function renders a nested dictionary derived from a yaml
    file. It is used to render dbt_project.yml, profiles.yml, and
    schema files.

    It maps the function func() onto each non-container value in 'value'
    recursively, returning a new value. As long as func does not manipulate
    the value, then deep_map_render will also not manipulate it.

    value should be a value returned by `yaml.safe_load` or `json.load` - the
    only expected types are list, dict, native python number, str, NoneType,
    and bool.

    func() will be called on numbers, strings, Nones, and booleans. Its first
    parameter will be the value, and the second will be its keypath, an
    iterable over the __getitem__ keys needed to get to it.

    :raises: If there are cycles in the value, raises a
        dbt.exceptions.RecursionException
    """
    try:
        return _deep_map_render(func, value, ())
    except RuntimeError as exc:
        if "maximum recursion depth exceeded" in str(exc):
            raise RecursionError("Cycle detected in deep_map_render")
        raise


class AttrDict(dict):
    def __init__(self, *args, **kwargs) -> None:
        super().__init__(*args, **kwargs)
        self.__dict__ = self


def get_pseudo_test_path(node_name, source_path):
    "schema tests all come from schema.yml files. fake a source sql file"
    source_path_parts = split_path(source_path)
    source_path_parts.pop()  # ignore filename
    suffix = ["{}.sql".format(node_name)]
    pseudo_path_parts = source_path_parts + suffix
    return os.path.join(*pseudo_path_parts)


def get_pseudo_hook_path(hook_name):
    path_parts = ["hooks", "{}.sql".format(hook_name)]
    return os.path.join(*path_parts)


def get_hash(model):
    return md5(model.unique_id)


def get_hashed_contents(model):
    return md5(model.raw_code)


def flatten_nodes(dep_list):
    return list(itertools.chain.from_iterable(dep_list))


class memoized:
    """Decorator. Caches a function's return value each time it is called. If
    called later with the same arguments, the cached value is returned (not
    reevaluated).

    Taken from https://wiki.python.org/moin/PythonDecoratorLibrary#Memoize"""

    def __init__(self, func) -> None:
        self.func = func
        self.cache: Dict[Any, Any] = {}

    def __call__(self, *args):
        if not isinstance(args, collections.abc.Hashable):
            # uncacheable. a list, for instance.
            # better to not cache than blow up.
            return self.func(*args)
        if args in self.cache:
            return self.cache[args]
        value = self.func(*args)
        self.cache[args] = value
        return value

    def __repr__(self):
        """Return the function's docstring."""
        return self.func.__doc__

    def __get__(self, obj, objtype):
        """Support instance methods."""
        return functools.partial(self.__call__, obj)


K_T = TypeVar("K_T")
V_T = TypeVar("V_T")


def filter_null_values(input: Dict[K_T, Optional[V_T]]) -> Dict[K_T, V_T]:
    return {k: v for k, v in input.items() if v is not None}


def add_ephemeral_model_prefix(s: str) -> str:
    return "__dbt__cte__{}".format(s)


def timestring() -> str:
    """Get the current datetime as an RFC 3339-compliant string"""
    # isoformat doesn't include the mandatory trailing 'Z' for UTC.
    return datetime.datetime.utcnow().isoformat() + "Z"


def humanize_execution_time(execution_time: int) -> str:
    minutes, seconds = divmod(execution_time, 60)
    hours, minutes = divmod(minutes, 60)

    return f" in {int(hours)} hours {int(minutes)} minutes and {seconds:0.2f} seconds"


class JSONEncoder(json.JSONEncoder):
    """A 'custom' json encoder that does normal json encoder things, but also
    handles `Decimal`s and `Undefined`s. Decimals can lose precision because
    they get converted to floats. Undefined's are serialized to an empty string
    """

    def default(self, obj):
        if isinstance(obj, DECIMALS):
            return float(obj)
        elif isinstance(obj, (datetime.datetime, datetime.date, datetime.time)):
            return obj.isoformat()
        elif isinstance(obj, jinja2.Undefined):
            return ""
        elif isinstance(obj, Exception):
            return repr(obj)
        elif hasattr(obj, "to_dict"):
            # if we have a to_dict we should try to serialize the result of
            # that!
            return obj.to_dict(omit_none=True)
        else:
            return super().default(obj)


class ForgivingJSONEncoder(JSONEncoder):
    def default(self, obj):
        # let dbt's default JSON encoder handle it if possible, fallback to
        # str()
        try:
            return super().default(obj)
        except TypeError:
            return str(obj)


<<<<<<< HEAD
=======
class Translator:
    def __init__(self, aliases: Mapping[str, str], recursive: bool = False) -> None:
        self.aliases = aliases
        self.recursive = recursive

    def translate_mapping(self, kwargs: Mapping[str, Any]) -> Dict[str, Any]:
        result: Dict[str, Any] = {}

        for key, value in kwargs.items():
            canonical_key = self.aliases.get(key, key)
            if canonical_key in result:
                raise DuplicateAliasError(kwargs, self.aliases, canonical_key)
            result[canonical_key] = self.translate_value(value)
        return result

    def translate_sequence(self, value: Sequence[Any]) -> List[Any]:
        return [self.translate_value(v) for v in value]

    def translate_value(self, value: Any) -> Any:
        if self.recursive:
            if isinstance(value, Mapping):
                return self.translate_mapping(value)
            elif isinstance(value, (list, tuple)):
                return self.translate_sequence(value)
        return value

    def translate(self, value: Mapping[str, Any]) -> Dict[str, Any]:
        try:
            return self.translate_mapping(value)
        except RuntimeError as exc:
            if "maximum recursion depth exceeded" in str(exc):
                raise RecursionError("Cycle detected in a value passed to translate!")
            raise


def translate_aliases(
    kwargs: Dict[str, Any],
    aliases: Dict[str, str],
    recurse: bool = False,
) -> Dict[str, Any]:
    """Given a dict of keyword arguments and a dict mapping aliases to their
    canonical values, canonicalize the keys in the kwargs dict.

    If recurse is True, perform this operation recursively.

    :returns: A dict containing all the values in kwargs referenced by their
        canonical key.
    :raises: `AliasError`, if a canonical key is defined more than once.
    """
    translator = Translator(aliases, recurse)
    return translator.translate(kwargs)


>>>>>>> 98310b66
# Note that this only affects hologram json validation.
# It has no effect on mashumaro serialization.
# Q: Can this be removed?
def restrict_to(*restrictions):
    """Create the metadata for a restricted dataclass field"""
    return {"restrict": list(restrictions)}


def coerce_dict_str(value: Any) -> Optional[Dict[str, Any]]:
    """For annoying mypy reasons, this helper makes dealing with nested dicts
    easier. You get either `None` if it's not a Dict[str, Any], or the
    Dict[str, Any] you expected (to pass it to dbtClassMixin.from_dict(...)).
    """
    if isinstance(value, dict) and all(isinstance(k, str) for k in value):
        return value
    else:
        return None


def _coerce_decimal(value):
    if isinstance(value, DECIMALS):
        return float(value)
    return value


def lowercase(value: Optional[str]) -> Optional[str]:
    if value is None:
        return None
    else:
        return value.lower()


# some types need to make constants available to the jinja context as
# attributes, and regular properties only work with objects. maybe this should
# be handled by the RelationProxy?


class classproperty(object):
    def __init__(self, func) -> None:
        self.func = func

    def __get__(self, obj, objtype):
        return self.func(objtype)


class ConnectingExecutor(concurrent.futures.Executor):
    def submit_connected(self, adapter, conn_name, func, *args, **kwargs):
        def connected(conn_name, func, *args, **kwargs):
            with self.connection_named(adapter, conn_name):
                return func(*args, **kwargs)

        return self.submit(connected, conn_name, func, *args, **kwargs)


# a little concurrent.futures.Executor for single-threaded mode
class SingleThreadedExecutor(ConnectingExecutor):
    def submit(*args, **kwargs):
        # this basic pattern comes from concurrent.futures.Executor itself,
        # but without handling the `fn=` form.
        if len(args) >= 2:
            self, fn, *args = args
        elif not args:
            raise TypeError(
                "descriptor 'submit' of 'SingleThreadedExecutor' object needs an argument"
            )
        else:
            raise TypeError(
                "submit expected at least 1 positional argument, got %d" % (len(args) - 1)
            )
        fut = concurrent.futures.Future()
        try:
            result = fn(*args, **kwargs)
        except Exception as exc:
            fut.set_exception(exc)
        else:
            fut.set_result(result)
        return fut

    @contextmanager
    def connection_named(self, adapter, name):
        yield


class MultiThreadedExecutor(
    ConnectingExecutor,
    concurrent.futures.ThreadPoolExecutor,
):
    @contextmanager
    def connection_named(self, adapter, name):
        with adapter.connection_named(name):
            yield


class ThreadedArgs(Protocol):
    single_threaded: bool


class HasThreadingConfig(Protocol):
    args: ThreadedArgs
    threads: Optional[int]


def executor(config: HasThreadingConfig) -> ConnectingExecutor:
    if config.args.single_threaded:
        return SingleThreadedExecutor()
    else:
        return MultiThreadedExecutor(max_workers=config.threads)


def fqn_search(root: Dict[str, Any], fqn: List[str]) -> Iterator[Dict[str, Any]]:
    """Iterate into a nested dictionary, looking for keys in the fqn as levels.
    Yield the level config.
    """
    yield root

    for level in fqn:
        level_config = root.get(level, None)
        if not isinstance(level_config, dict):
            break
        # This used to do a 'deepcopy',
        # but it didn't seem to be necessary
        yield level_config
        root = level_config


StringMap = Mapping[str, Any]
StringMapList = List[StringMap]
StringMapIter = Iterable[StringMap]


class MultiDict(Mapping[str, Any]):
    """Implement the mapping protocol using a list of mappings. The most
    recently added mapping "wins".
    """

    def __init__(self, sources: Optional[StringMapList] = None) -> None:
        super().__init__()
        self.sources: StringMapList

        if sources is None:
            self.sources = []
        else:
            self.sources = sources

    def add_from(self, sources: StringMapIter):
        self.sources.extend(sources)

    def add(self, source: StringMap):
        self.sources.append(source)

    def _keyset(self) -> AbstractSet[str]:
        # return the set of keys
        keys: Set[str] = set()
        for entry in self._itersource():
            keys.update(entry)
        return keys

    def _itersource(self) -> StringMapIter:
        return reversed(self.sources)

    def __iter__(self) -> Iterator[str]:
        # we need to avoid duplicate keys
        return iter(self._keyset())

    def __len__(self):
        return len(self._keyset())

    def __getitem__(self, name: str) -> Any:
        for entry in self._itersource():
            if name in entry:
                return entry[name]
        raise KeyError(name)

    def __contains__(self, name) -> bool:
        return any((name in entry for entry in self._itersource()))


def _connection_exception_retry(fn, max_attempts: int, attempt: int = 0):
    """Attempts to run a function that makes an external call, if the call fails
    on a Requests exception or decompression issue (ReadError), it will be tried
    up to 5 more times.  All exceptions that Requests explicitly raises inherit from
    requests.exceptions.RequestException.  See https://github.com/dbt-labs/dbt-core/issues/4579
    for context on this decompression issues specifically.
    """
    try:
        return fn()
    except (
        requests.exceptions.RequestException,
        ReadError,
        EOFError,
    ) as exc:
        if attempt <= max_attempts - 1:
            # This import needs to be inline to avoid circular dependency
            from dbt.events.functions import fire_event

            fire_event(RecordRetryException(exc=str(exc)))
            fire_event(RetryExternalCall(attempt=attempt, max=max_attempts))
            time.sleep(1)
            return _connection_exception_retry(fn, max_attempts, attempt + 1)
        else:
            raise ConnectionError("External connection exception occurred: " + str(exc))


# This is used to serialize the args in the run_results and in the logs.
# We do this separately because there are a few fields that don't serialize,
# i.e. PosixPath, WindowsPath, and types. It also includes args from both
# cli args and flags, which is more complete than just the cli args.
# If new args are added that are false by default (particularly in the
# global options) they should be added to the 'default_false_keys' list.
def args_to_dict(args):
    var_args = vars(args).copy()
    # update the args with the flags, which could also come from environment
    # variables or user_config
    flag_dict = flags.get_flag_dict()
    var_args.update(flag_dict)
    dict_args = {}
    # remove args keys that clutter up the dictionary
    for key in var_args:
        if key.lower() in var_args and key == key.upper():
            # skip all capped keys being introduced by Flags in dbt.cli.flags
            continue
        if key in ["cls", "mp_context"]:
            continue
        if var_args[key] is None:
            continue
        # TODO: add more default_false_keys
        default_false_keys = (
            "debug",
            "full_refresh",
            "fail_fast",
            "warn_error",
            "single_threaded",
            "log_cache_events",
            "store_failures",
            "use_experimental_parser",
        )
        default_empty_yaml_dict_keys = ("vars", "warn_error_options")
        if key in default_false_keys and var_args[key] is False:
            continue
        if key in default_empty_yaml_dict_keys and var_args[key] == "{}":
            continue
        # this was required for a test case
        if isinstance(var_args[key], PosixPath) or isinstance(var_args[key], WindowsPath):
            var_args[key] = str(var_args[key])
        if isinstance(var_args[key], WarnErrorOptions):
            var_args[key] = var_args[key].to_dict()

        dict_args[key] = var_args[key]
    return dict_args


# This is useful for proto generated classes in particular, since
# the default for protobuf for strings is the empty string, so
# Optional[str] types don't work for generated Python classes.
def cast_to_str(string: Optional[str]) -> str:
    if string is None:
        return ""
    else:
        return string


def cast_to_int(integer: Optional[int]) -> int:
    if integer is None:
        return 0
    else:
        return integer


def cast_dict_to_dict_of_strings(dct):
    new_dct = {}
    for k, v in dct.items():
        new_dct[str(k)] = str(v)
    return new_dct<|MERGE_RESOLUTION|>--- conflicted
+++ resolved
@@ -21,6 +21,7 @@
     ConnectionError,
     DbtInternalError,
     DbtConfigError,
+    DuplicateAliasError,
     RecursionError,
 )
 from dbt.helper_types import WarnErrorOptions
@@ -42,6 +43,7 @@
     Iterable,
     AbstractSet,
     Set,
+    Sequence,
 )
 
 DECIMALS: Tuple[Type[Any], ...]
@@ -356,8 +358,6 @@
             return str(obj)
 
 
-<<<<<<< HEAD
-=======
 class Translator:
     def __init__(self, aliases: Mapping[str, str], recursive: bool = False) -> None:
         self.aliases = aliases
@@ -411,7 +411,6 @@
     return translator.translate(kwargs)
 
 
->>>>>>> 98310b66
 # Note that this only affects hologram json validation.
 # It has no effect on mashumaro serialization.
 # Q: Can this be removed?
