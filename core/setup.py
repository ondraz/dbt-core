--- conflicted
+++ resolved
@@ -25,11 +25,7 @@
 
 
 package_name = "dbt-core"
-<<<<<<< HEAD
-package_version = "1.4.0b1"
-=======
 package_version = "1.5.0a1"
->>>>>>> 3aeab737
 description = """With dbt, data analysts and engineers can build analytics \
 the way engineers build applications."""
 
@@ -58,11 +54,7 @@
         "hologram>=0.0.14,<=0.0.15",
         "isodate>=0.6,<0.7",
         "logbook>=1.5,<1.6",
-<<<<<<< HEAD
-        "mashumaro[msgpack]==3.2",
-=======
         "mashumaro[msgpack]==3.3.1",
->>>>>>> 3aeab737
         "minimal-snowplow-tracker==0.0.2",
         "networkx>=2.3,<2.8.1;python_version<'3.8'",
         "networkx>=2.3,<3;python_version>='3.8'",
