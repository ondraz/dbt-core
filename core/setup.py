#!/usr/bin/env python
import os
import sys

if sys.version_info < (3, 6):
    print('Error: dbt does not support this version of Python.')
    print('Please upgrade to Python 3.6 or higher.')
    sys.exit(1)


from setuptools import setup
try:
    from setuptools import find_namespace_packages
except ImportError:
    # the user has a downlevel version of setuptools.
    print('Error: dbt requires setuptools v40.1.0 or higher.')
    print('Please upgrade setuptools with "pip install --upgrade setuptools" '
          'and try again')
    sys.exit(1)


def read(fname):
    return open(os.path.join(os.path.dirname(__file__), fname)).read()


package_name = "dbt-core"
<<<<<<< HEAD
package_version = "0.19.0a1"
=======
package_version = "0.18.1"
>>>>>>> f6bab4ad
description = """dbt (data build tool) is a command line tool that helps \
analysts and engineers transform data in their warehouse more effectively"""


setup(
    name=package_name,
    version=package_version,
    description=description,
    long_description=description,
    author="Fishtown Analytics",
    author_email="info@fishtownanalytics.com",
    url="https://github.com/fishtown-analytics/dbt",
    packages=find_namespace_packages(include=['dbt', 'dbt.*']),
    package_data={
        'dbt': [
            'include/index.html',
            'include/global_project/dbt_project.yml',
            'include/global_project/docs/*.md',
            'include/global_project/macros/*.sql',
            'include/global_project/macros/**/*.sql',
            'include/global_project/macros/**/**/*.sql',
            'py.typed',
        ]
    },
    test_suite='test',
    entry_points={
        'console_scripts': [
            'dbt = dbt.main:main',
        ],
    },
    scripts=[
        'scripts/dbt',
    ],
    install_requires=[
        'Jinja2==2.11.2',
        'PyYAML>=3.11',
        'sqlparse>=0.2.3,<0.4',
        'networkx>=2.3,<3',
        'minimal-snowplow-tracker==0.0.2',
        'colorama>=0.3.9,<0.4.4',
        'agate>=1.6,<2',
        'isodate>=0.6,<0.7',
        'json-rpc>=1.12,<2',
        'werkzeug>=0.15,<0.17',
        'dataclasses==0.6;python_version<"3.7"',
        'hologram==0.0.10',
        'logbook>=1.5,<1.6',
        'typing-extensions>=3.7.4,<3.8',
        # the following are all to match snowflake-connector-python
        'requests>=2.18.0,<2.24.0',
        'idna<2.10',
        'cffi>=1.9,<1.15',
    ],
    zip_safe=False,
    classifiers=[
        'Development Status :: 5 - Production/Stable',

        'License :: OSI Approved :: Apache Software License',

        'Operating System :: Microsoft :: Windows',
        'Operating System :: MacOS :: MacOS X',
        'Operating System :: POSIX :: Linux',

        'Programming Language :: Python :: 3.6',
        'Programming Language :: Python :: 3.7',
        'Programming Language :: Python :: 3.8',
    ],
    python_requires=">=3.6.3",
)<|MERGE_RESOLUTION|>--- conflicted
+++ resolved
@@ -24,11 +24,7 @@
 
 
 package_name = "dbt-core"
-<<<<<<< HEAD
 package_version = "0.19.0a1"
-=======
-package_version = "0.18.1"
->>>>>>> f6bab4ad
 description = """dbt (data build tool) is a command line tool that helps \
 analysts and engineers transform data in their warehouse more effectively"""
 
