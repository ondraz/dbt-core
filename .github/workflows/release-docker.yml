# **what?**
# This workflow will generate a series of docker images for dbt and push them to the github container registry

# **why?**
# Docker images for dbt are used in a number of important places throughout the dbt ecosystem.  This is how we keep those images up-to-date.

# **when?**
# This is triggered manually

# **next steps**
# - build this into the release workflow (or conversly, break out the different release methods into their own workflow files)

name: Docker release

permissions:
  packages: write

on:
  workflow_call:
    inputs:
      package:
       description: The package to release. _One_ of [dbt-core, dbt-redshift, dbt-bigquery, dbt-snowflake, dbt-spark, dbt-postgres]
       required: true
       type: string
  workflow_dispatch:
    inputs:
      package:
       description: The package to release. _One_ of [dbt-core, dbt-redshift, dbt-bigquery, dbt-snowflake, dbt-spark, dbt-postgres]
       required: true
       type: string
      version_number:
       description: The release version number (i.e. 1.0.0b1). Do not include `latest` tags or a leading `v`!
       required: true
       type: string

jobs:
  get_version_meta:
    name: Get version metadata
    runs-on: ubuntu-latest
    
    outputs:
      latest: ${{ steps.latest.outputs.latest }}
      minor_latest: ${{ steps.latest.outputs.minor_latest }}

    steps:
<<<<<<< HEAD
      - uses: actions/checkout@v3
      - name: Split version
        id: version
=======
      - name: "[DEBUG] Print Variables"
>>>>>>> 22c40a47
        run: |
          echo "All variables defined as inputs"
          echo "The package:          ${{ inputs.package }}"
          echo "The version_number:          ${{ inputs.version_number }}"

      - name: "Check out the repository"
        uses: actions/checkout@v3

      - name: Is pkg 'latest'
        id: latest
        uses: ./.github/actions/latest-wrangler
        with:
          package: ${{ inputs.package }}
          new_version: ${{ inputs.version_number }}
          gh_token: ${{ secrets.GITHUB_TOKEN }}
          halt_on_missing: False

  setup_image_builder:
    name: Set up docker image builder
    runs-on: ubuntu-latest
    needs: [get_version_meta]
    steps:
      - name: Set up Docker Buildx
        uses: docker/setup-buildx-action@v2

  build_and_push:
    name: Build images and push to GHCR
    runs-on: ubuntu-latest
    needs: [setup_image_builder, get_version_meta]
    steps:

      - name: "Parse Version Into Parts"
        id: semver
        uses: dbt-labs/actions/parse-semver@v1
        with:
          version: ${{ inputs.version_number }}

      - name: Get docker build arg
        id: build_arg
        run: |
          BUILD_ARG_NAME=$(echo ${{ inputs.package }} | sed 's/\-/_/g')
          BUILD_ARG_VALUE=$(echo ${{ inputs.package }} | sed 's/postgres/core/g')
          echo "build_arg_name=$BUILD_ARG_NAME" >> $GITHUB_OUTPUT
          echo "build_arg_value=$BUILD_ARG_VALUE" >> $GITHUB_OUTPUT

      - name: Log in to the GHCR
        uses: docker/login-action@v2
        with:
          registry: ghcr.io
          username: ${{ github.actor }}
          password: ${{ secrets.GITHUB_TOKEN }}

      - name: Build and push MAJOR.MINOR.PATCH tag
        uses: docker/build-push-action@v4
        with:
          file: docker/Dockerfile
          push: True
          target: ${{ inputs.package }}
          build-args: |
            ${{ steps.build_arg.outputs.build_arg_name }}_ref=${{ steps.build_arg.outputs.build_arg_value }}@v${{ steps.semver.outputs.version }}
          tags: |
            ghcr.io/leahwicz/${{ inputs.package }}:${{ steps.semver.outputs.version }}

      - name: Build and push MINOR.latest tag
        uses: docker/build-push-action@v4
        if: ${{ needs.get_version_meta.outputs.minor_latest == 'True' }}
        with:
          file: docker/Dockerfile
          push: True
          target: ${{ inputs.package }}
          build-args: |
            ${{ steps.build_arg.outputs.build_arg_name }}_ref=${{ steps.build_arg.outputs.build_arg_value }}@v${{ steps.semver.outputs.version }}
          tags: |
            ghcr.io/leahwicz/${{ inputs.package }}:${{ steps.semver.outputs.major }}.${{ steps.semver.outputs.minor }}.latest

      - name: Build and push latest tag
        uses: docker/build-push-action@v4
        if: ${{ needs.get_version_meta.outputs.latest == 'True' }}
        with:
          file: docker/Dockerfile
          push: True
          target: ${{ inputs.package }}
          build-args: |
            ${{ steps.build_arg.outputs.build_arg_name }}_ref=${{ steps.build_arg.outputs.build_arg_value }}@v${{ steps.semver.outputs.version }}
          tags: |
            ghcr.io/leahwicz/${{ inputs.package }}:latest<|MERGE_RESOLUTION|>--- conflicted
+++ resolved
@@ -43,13 +43,8 @@
       minor_latest: ${{ steps.latest.outputs.minor_latest }}
 
     steps:
-<<<<<<< HEAD
-      - uses: actions/checkout@v3
-      - name: Split version
-        id: version
-=======
       - name: "[DEBUG] Print Variables"
->>>>>>> 22c40a47
+
         run: |
           echo "All variables defined as inputs"
           echo "The package:          ${{ inputs.package }}"
