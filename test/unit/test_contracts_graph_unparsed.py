--- conflicted
+++ resolved
@@ -6,14 +6,8 @@
     UnparsedNode, UnparsedRunHook, UnparsedMacro, Time, TimePeriod,
     FreshnessThreshold, Quoting, UnparsedSourceDefinition,
     UnparsedSourceTableDefinition, UnparsedDocumentationFile, UnparsedColumn,
-<<<<<<< HEAD
-    UnparsedNodeUpdate, Docs, UnparsedExposure, MaturityType, ExposureOwner,
-    ExposureType, UnparsedMetric, UnparsedEntity, MetricFilter, MetricTime, 
-    MetricTimePeriod
-=======
     UnparsedNodeUpdate, Docs, UnparsedExposure, MaturityType, Owner,
     ExposureType, UnparsedMetric, MetricFilter, MetricTime, MetricTimePeriod
->>>>>>> 0ef9931d
 )
 from dbt.contracts.results import FreshnessStatus
 from dbt.node_types import NodeType
